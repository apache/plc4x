--- conflicted
+++ resolved
@@ -94,13 +94,7 @@
             }
             steps {
                 echo 'Building'
-<<<<<<< HEAD
-                //sh './mvnw -B -P${JENKINS_PROFILE},skip-prerequisite-check,with-sandbox,with-c,with-cpp,with-boost,with-dotnet,with-python,with-proxies ${MVN_TEST_FAIL_IGNORE} ${MVN_LOCAL_REPO_OPT} clean install'
-                //sh './mvnw -B -P${JENKINS_PROFILE},skip-prerequisite-check,with-sandbox,with-go ${MVN_TEST_FAIL_IGNORE} ${MVN_LOCAL_REPO_OPT} clean install'
                 sh './mvnw -B -P${JENKINS_PROFILE},skip-prerequisite-check,with-sandbox,with-c,with-go,with-rust ${MVN_TEST_FAIL_IGNORE} ${MVN_LOCAL_REPO_OPT} clean install'
-=======
-                sh './mvnw -B -P${JENKINS_PROFILE},skip-prerequisite-check,with-sandbox,with-c,with-go ${MVN_TEST_FAIL_IGNORE} ${MVN_LOCAL_REPO_OPT} clean install'
->>>>>>> 0bb2b4ba
             }
             post {
                 always {
