--- conflicted
+++ resolved
@@ -24,10 +24,7 @@
   <parent>
     <groupId>org.apache</groupId>
     <artifactId>apache</artifactId>
-<<<<<<< HEAD
-=======
     <!-- When updating to 32 the site build starts failing -->
->>>>>>> f9e1acc4
     <version>32</version>
   </parent>
 
@@ -117,11 +114,7 @@
     <cmake-version>3.27.2</cmake-version>
     <commons-beanutils.version>1.9.4</commons-beanutils.version>
     <commons-cli.version>1.7.0</commons-cli.version>
-<<<<<<< HEAD
-    <commons-codec.version>1.16.1</commons-codec.version>
-=======
     <commons-codec.version>1.17.0</commons-codec.version>
->>>>>>> f9e1acc4
     <commons-collections4.version>4.4</commons-collections4.version>
     <commons-compress.version>1.26.1</commons-compress.version>
     <commons-configuration2.version>2.10.1</commons-configuration2.version>
@@ -583,11 +576,7 @@
       <dependency>
         <groupId>com.google.errorprone</groupId>
         <artifactId>error_prone_annotations</artifactId>
-<<<<<<< HEAD
-        <version>2.26.1</version>
-=======
         <version>2.27.0</version>
->>>>>>> f9e1acc4
       </dependency>
 
       <dependency>
