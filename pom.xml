--- conflicted
+++ resolved
@@ -172,7 +172,7 @@
     <reflow.skin.version>2.3.3</reflow.skin.version>
     
     <!-- Integration version -->
-    <karaf.version>4.4.3</karaf.version>
+    <karaf.version>4.4.5</karaf.version>
     <osgi.core.version>8.0.0</osgi.core.version>
     <osgi.cmpn.version>7.0.0</osgi.cmpn.version>
     <osgi.device.version>1.1.0</osgi.device.version>
@@ -1152,11 +1152,7 @@
         <plugin>
           <groupId>org.apache.karaf.tooling</groupId>
           <artifactId>karaf-maven-plugin</artifactId>
-<<<<<<< HEAD
           <version>${karaf.version}</version>
-=======
-          <version>4.4.5</version>
->>>>>>> 57a0f623
         </plugin>
 
         <plugin>
