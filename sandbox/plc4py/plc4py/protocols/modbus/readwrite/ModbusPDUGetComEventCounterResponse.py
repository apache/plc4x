#
# Licensed to the Apache Software Foundation (ASF) under one
# or more contributor license agreements.  See the NOTICE file
# distributed with this work for additional information
# regarding copyright ownership.  The ASF licenses this file
# to you under the Apache License, Version 2.0 (the
# "License"); you may not use this file except in compliance
# with the License.  You may obtain a copy of the License at
#
#     https://www.apache.org/licenses/LICENSE-2.0
#
# Unless required by applicable law or agreed to in writing,
# software distributed under the License is distributed on an
# "AS IS" BASIS, WITHOUT WARRANTIES OR CONDITIONS OF ANY
# KIND, either express or implied.  See the License for the
# specific language governing permissions and limitations
# under the License.
#

from dataclasses import dataclass

from plc4py.api.exceptions.exceptions import PlcRuntimeException
from plc4py.api.exceptions.exceptions import SerializationException
from plc4py.api.messages.PlcMessage import PlcMessage
from plc4py.protocols.modbus.readwrite.ModbusPDU import ModbusPDU
from plc4py.protocols.modbus.readwrite.ModbusPDU import ModbusPDUBuilder
from plc4py.spi.generation.ReadBuffer import ReadBuffer
from plc4py.spi.generation.WriteBuffer import WriteBuffer
import math
    
@dataclass
<<<<<<< HEAD
class ModbusPDUGetComEventCounterResponse(ModbusPDU):
=======
class ModbusPDUGetComEventCounterResponse(PlcMessage,ModbusPDU):
>>>>>>> 5ad2b9b1
    status: int
    event_count: int
    # Accessors for discriminator values.
    error_flag: bool = False
    function_flag: int = 0x0B
    response: bool = True

<<<<<<< HEAD
=======

    def __post_init__(self):
        super().__init__( )



>>>>>>> 5ad2b9b1
    def serialize_modbus_pdu_child(self, write_buffer: WriteBuffer):
        write_buffer.push_context("ModbusPDUGetComEventCounterResponse")

        # Simple Field (status)
        write_buffer.write_unsigned_short(self.status, logical_name="status")

        # Simple Field (eventCount)
        write_buffer.write_unsigned_short(self.event_count, logical_name="eventCount")

        write_buffer.pop_context("ModbusPDUGetComEventCounterResponse")


    def length_in_bytes(self) -> int:
        return int(math.ceil(float(self.length_in_bits() / 8.0)))

    def length_in_bits(self) -> int:
        length_in_bits: int = super().length_in_bits()
        _value: ModbusPDUGetComEventCounterResponse = self

        # Simple field (status)
        length_in_bits += 16

        # Simple field (eventCount)
        length_in_bits += 16

        return length_in_bits


    @staticmethod
    def static_parse_builder(read_buffer: ReadBuffer, response: bool):
        read_buffer.push_context("ModbusPDUGetComEventCounterResponse")

<<<<<<< HEAD
        status: int = read_buffer.read_unsigned_int(logical_name="status")

        event_count: int = read_buffer.read_unsigned_int(logical_name="eventCount")
=======
        self.status= read_simple_field("status", read_unsigned_int)

        self.event_count= read_simple_field("eventCount", read_unsigned_int)
>>>>>>> 5ad2b9b1

        read_buffer.pop_context("ModbusPDUGetComEventCounterResponse")
        # Create the instance
        return ModbusPDUGetComEventCounterResponseBuilder(status, event_count )


    def equals(self, o: object) -> bool:
        if self == o:
            return True

        if not isinstance(o, ModbusPDUGetComEventCounterResponse):
            return False

        that: ModbusPDUGetComEventCounterResponse = ModbusPDUGetComEventCounterResponse(o)
        return (self.status == that.status) and (self.event_count == that.event_count) and super().equals(that) and True

    def hash_code(self) -> int:
        return hash(self)

    def __str__(self) -> str:
        pass
        # write_buffer_box_based: WriteBufferBoxBased = WriteBufferBoxBased(True, True)
        # try:
        #    write_buffer_box_based.writeSerializable(self)
        # except SerializationException as e:
        #    raise PlcRuntimeException(e)

        # return "\n" + str(write_buffer_box_based.get_box()) + "\n"


@dataclass
class ModbusPDUGetComEventCounterResponseBuilder(ModbusPDUBuilder):
    status: int
    event_count: int

    def build(self,) -> ModbusPDUGetComEventCounterResponse:
        modbus_pdu_get_com_event_counter_response: ModbusPDUGetComEventCounterResponse = ModbusPDUGetComEventCounterResponse(self.status, self.event_count )
        return modbus_pdu_get_com_event_counter_response


<|MERGE_RESOLUTION|>--- conflicted
+++ resolved
@@ -19,8 +19,6 @@
 
 from dataclasses import dataclass
 
-from plc4py.api.exceptions.exceptions import PlcRuntimeException
-from plc4py.api.exceptions.exceptions import SerializationException
 from plc4py.api.messages.PlcMessage import PlcMessage
 from plc4py.protocols.modbus.readwrite.ModbusPDU import ModbusPDU
 from plc4py.protocols.modbus.readwrite.ModbusPDU import ModbusPDUBuilder
@@ -29,11 +27,7 @@
 import math
     
 @dataclass
-<<<<<<< HEAD
-class ModbusPDUGetComEventCounterResponse(ModbusPDU):
-=======
 class ModbusPDUGetComEventCounterResponse(PlcMessage,ModbusPDU):
->>>>>>> 5ad2b9b1
     status: int
     event_count: int
     # Accessors for discriminator values.
@@ -41,15 +35,12 @@
     function_flag: int = 0x0B
     response: bool = True
 
-<<<<<<< HEAD
-=======
 
     def __post_init__(self):
         super().__init__( )
 
 
 
->>>>>>> 5ad2b9b1
     def serialize_modbus_pdu_child(self, write_buffer: WriteBuffer):
         write_buffer.push_context("ModbusPDUGetComEventCounterResponse")
 
@@ -63,10 +54,10 @@
 
 
     def length_in_bytes(self) -> int:
-        return int(math.ceil(float(self.length_in_bits() / 8.0)))
+        return int(math.ceil(float(self.get_length_in_bits() / 8.0)))
 
-    def length_in_bits(self) -> int:
-        length_in_bits: int = super().length_in_bits()
+    def get_length_in_bits(self) -> int:
+        length_in_bits: int = super().get_length_in_bits()
         _value: ModbusPDUGetComEventCounterResponse = self
 
         # Simple field (status)
@@ -82,15 +73,9 @@
     def static_parse_builder(read_buffer: ReadBuffer, response: bool):
         read_buffer.push_context("ModbusPDUGetComEventCounterResponse")
 
-<<<<<<< HEAD
-        status: int = read_buffer.read_unsigned_int(logical_name="status")
-
-        event_count: int = read_buffer.read_unsigned_int(logical_name="eventCount")
-=======
         self.status= read_simple_field("status", read_unsigned_int)
 
         self.event_count= read_simple_field("eventCount", read_unsigned_int)
->>>>>>> 5ad2b9b1
 
         read_buffer.pop_context("ModbusPDUGetComEventCounterResponse")
         # Create the instance
@@ -111,20 +96,22 @@
         return hash(self)
 
     def __str__(self) -> str:
-        pass
-        # write_buffer_box_based: WriteBufferBoxBased = WriteBufferBoxBased(True, True)
-        # try:
-        #    write_buffer_box_based.writeSerializable(self)
-        # except SerializationException as e:
-        #    raise PlcRuntimeException(e)
+        write_buffer_box_based: WriteBufferBoxBased = WriteBufferBoxBased(True, True)
+        try:
+            write_buffer_box_based.writeSerializable(self)
+        except SerializationException as e:
+            raise RuntimeException(e)
 
-        # return "\n" + str(write_buffer_box_based.get_box()) + "\n"
+        return "\n" + str(write_buffer_box_based.get_box()) + "\n"
 
 
 @dataclass
 class ModbusPDUGetComEventCounterResponseBuilder(ModbusPDUBuilder):
     status: int
-    event_count: int
+    eventCount: int
+
+    def __post_init__(self):
+        pass
 
     def build(self,) -> ModbusPDUGetComEventCounterResponse:
         modbus_pdu_get_com_event_counter_response: ModbusPDUGetComEventCounterResponse = ModbusPDUGetComEventCounterResponse(self.status, self.event_count )
