#
# Licensed to the Apache Software Foundation (ASF) under one
# or more contributor license agreements.  See the NOTICE file
# distributed with this work for additional information
# regarding copyright ownership.  The ASF licenses this file
# to you under the Apache License, Version 2.0 (the
# "License"); you may not use this file except in compliance
# with the License.  You may obtain a copy of the License at
#
#     https://www.apache.org/licenses/LICENSE-2.0
#
# Unless required by applicable law or agreed to in writing,
# software distributed under the License is distributed on an
# "AS IS" BASIS, WITHOUT WARRANTIES OR CONDITIONS OF ANY
# KIND, either express or implied.  See the License for the
# specific language governing permissions and limitations
# under the License.
#

from dataclasses import dataclass

from abc import ABC
from abc import abstractmethod
from plc4py.api.exceptions.exceptions import ParseException
from plc4py.api.exceptions.exceptions import PlcRuntimeException
from plc4py.api.exceptions.exceptions import SerializationException
from plc4py.api.messages.PlcMessage import PlcMessage
from plc4py.spi.generation.ReadBuffer import ReadBuffer
from plc4py.spi.generation.WriteBuffer import WriteBuffer
import math
    
@dataclass
class ModbusPDU(ABC, PlcMessage):
<<<<<<< HEAD
=======


    def __post_init__(self):
        super().__init__( )

>>>>>>> 5ad2b9b1
    # Abstract accessors for discriminator values.
    @property
    @abstractmethod
    def error_flag(self) -> bool:
        pass
    @property
    @abstractmethod
    def function_flag(self) -> int:
        pass
    @property
    @abstractmethod
    def response(self) -> bool:
        pass


    @abstractmethod
    def serialize_modbus_pdu_child(self, write_buffer: WriteBuffer) -> None:
        pass

    def serialize(self, write_buffer: WriteBuffer):
        write_buffer.push_context("ModbusPDU")

        # Discriminator Field (errorFlag) (Used as input to a switch field)
        write_buffer.write_bit(
            self.error_flag,
            logical_name="errorFlag",
            bit_length=1,
        )

        # Discriminator Field (functionFlag) (Used as input to a switch field)
<<<<<<< HEAD
        write_buffer.write_unsigned_byte(
            self.function_flag,
            logical_name="functionFlag",
            bit_length=7,
        )
=======
        write_buffer.write_unsigned_byte(self.function_flag(), logical_name="functionFlag")
>>>>>>> 5ad2b9b1

        # Switch field (Serialize the sub-type)
        self.serialize_modbus_pdu_child(write_buffer)

        write_buffer.pop_context("ModbusPDU")


    def length_in_bytes(self) -> int:
        return int(math.ceil(float(self.length_in_bits() / 8.0)))

    def length_in_bits(self) -> int:
        length_in_bits: int = 0
        _value: ModbusPDU = self

        # Discriminator Field (errorFlag)
        length_in_bits += 1

        # Discriminator Field (functionFlag)
        length_in_bits += 7

        # Length of subtype elements will be added by sub-type...

        return length_in_bits

<<<<<<< HEAD
    @staticmethod
    def static_parse(read_buffer: ReadBuffer, **kwargs):
        if kwargs is None:
            raise PlcRuntimeException(
                "Wrong number of arguments, expected 1, but got None"
            )
        elif len(kwargs) == 1:
            raise PlcRuntimeException(
                "Wrong number of arguments, expected 1, but got " + str(len(kwargs))
            )
=======

    def static_parse(self, read_buffer: ReadBuffer , args):
        if args is None:
            raise PlcRuntimeException("Wrong number of arguments, expected 1, but got None")
        elif args.length != 1:
            raise PlcRuntimeException("Wrong number of arguments, expected 1, but got " + str(len(args)))
>>>>>>> 5ad2b9b1

        response: bool = False
        if isinstance(kwargs.get("response"), bool):
            response = bool(kwargs.get("response"))
        elif isinstance(kwargs.get("response"), str):
            response = bool(str(kwargs.get("response")))
        else:
<<<<<<< HEAD
            raise PlcRuntimeException(
                "Argument 0 expected to be of type bool or a string which is parseable but was "
                + kwargs.get("response").getClass().getName()
            )
=======
            raise PlcRuntimeException("Argument 0 expected to be of type bool or a string which is parseable but was " + args[0].getClass().getName())
>>>>>>> 5ad2b9b1

        return ModbusPDU.static_parse_context(read_buffer, response)


    @staticmethod
    def static_parse_context(read_buffer: ReadBuffer, response: bool):
        read_buffer.push_context("ModbusPDU")

        error_flag: bool = read_buffer.read_bit(logical_name="errorFlag")

<<<<<<< HEAD
        function_flag: int = read_buffer.read_unsigned_short(
            logical_name="functionFlag"
        )

        # Switch Field (Depending on the discriminator values, passes the instantiation to a sub-type)
        builder: ModbusPDUBuilder = None
        from plc4py.protocols.modbus.readwrite.ModbusPDUError import ModbusPDUError

        if error_flag == bool(True):
            builder = ModbusPDUError.static_parse_builder(read_buffer, response)
        from plc4py.protocols.modbus.readwrite.ModbusPDUReadDiscreteInputsRequest import (
            ModbusPDUReadDiscreteInputsRequest,
        )

        if (
            error_flag == bool(False)
            and function_flag == int(0x02)
            and response == bool(False)
        ):
            builder = ModbusPDUReadDiscreteInputsRequest.static_parse_builder(
                read_buffer, response
            )
        from plc4py.protocols.modbus.readwrite.ModbusPDUReadDiscreteInputsResponse import (
            ModbusPDUReadDiscreteInputsResponse,
        )

        if (
            error_flag == bool(False)
            and function_flag == int(0x02)
            and response == bool(True)
        ):
            builder = ModbusPDUReadDiscreteInputsResponse.static_parse_builder(
                read_buffer, response
            )
        from plc4py.protocols.modbus.readwrite.ModbusPDUReadCoilsRequest import (
            ModbusPDUReadCoilsRequest,
        )

        if (
            error_flag == bool(False)
            and function_flag == int(0x01)
            and response == bool(False)
        ):
            builder = ModbusPDUReadCoilsRequest.static_parse_builder(
                read_buffer, response
            )
        from plc4py.protocols.modbus.readwrite.ModbusPDUReadCoilsResponse import (
            ModbusPDUReadCoilsResponse,
        )

        if (
            error_flag == bool(False)
            and function_flag == int(0x01)
            and response == bool(True)
        ):
            builder = ModbusPDUReadCoilsResponse.static_parse_builder(
                read_buffer, response
            )
        from plc4py.protocols.modbus.readwrite.ModbusPDUWriteSingleCoilRequest import (
            ModbusPDUWriteSingleCoilRequest,
        )

        if (
            error_flag == bool(False)
            and function_flag == int(0x05)
            and response == bool(False)
        ):
            builder = ModbusPDUWriteSingleCoilRequest.static_parse_builder(
                read_buffer, response
            )
        from plc4py.protocols.modbus.readwrite.ModbusPDUWriteSingleCoilResponse import (
            ModbusPDUWriteSingleCoilResponse,
        )

        if (
            error_flag == bool(False)
            and function_flag == int(0x05)
            and response == bool(True)
        ):
            builder = ModbusPDUWriteSingleCoilResponse.static_parse_builder(
                read_buffer, response
            )
        from plc4py.protocols.modbus.readwrite.ModbusPDUWriteMultipleCoilsRequest import (
            ModbusPDUWriteMultipleCoilsRequest,
        )

        if (
            error_flag == bool(False)
            and function_flag == int(0x0F)
            and response == bool(False)
        ):
            builder = ModbusPDUWriteMultipleCoilsRequest.static_parse_builder(
                read_buffer, response
            )
        from plc4py.protocols.modbus.readwrite.ModbusPDUWriteMultipleCoilsResponse import (
            ModbusPDUWriteMultipleCoilsResponse,
        )

        if (
            error_flag == bool(False)
            and function_flag == int(0x0F)
            and response == bool(True)
        ):
            builder = ModbusPDUWriteMultipleCoilsResponse.static_parse_builder(
                read_buffer, response
            )
        from plc4py.protocols.modbus.readwrite.ModbusPDUReadInputRegistersRequest import (
            ModbusPDUReadInputRegistersRequest,
        )

        if (
            error_flag == bool(False)
            and function_flag == int(0x04)
            and response == bool(False)
        ):
            builder = ModbusPDUReadInputRegistersRequest.static_parse_builder(
                read_buffer, response
            )
        from plc4py.protocols.modbus.readwrite.ModbusPDUReadInputRegistersResponse import (
            ModbusPDUReadInputRegistersResponse,
        )

        if (
            error_flag == bool(False)
            and function_flag == int(0x04)
            and response == bool(True)
        ):
            builder = ModbusPDUReadInputRegistersResponse.static_parse_builder(
                read_buffer, response
            )
        from plc4py.protocols.modbus.readwrite.ModbusPDUReadHoldingRegistersRequest import (
            ModbusPDUReadHoldingRegistersRequest,
        )

        if (
            error_flag == bool(False)
            and function_flag == int(0x03)
            and response == bool(False)
        ):
            builder = ModbusPDUReadHoldingRegistersRequest.static_parse_builder(
                read_buffer, response
            )
        from plc4py.protocols.modbus.readwrite.ModbusPDUReadHoldingRegistersResponse import (
            ModbusPDUReadHoldingRegistersResponse,
        )

        if (
            error_flag == bool(False)
            and function_flag == int(0x03)
            and response == bool(True)
        ):
            builder = ModbusPDUReadHoldingRegistersResponse.static_parse_builder(
                read_buffer, response
            )
        from plc4py.protocols.modbus.readwrite.ModbusPDUWriteSingleRegisterRequest import (
            ModbusPDUWriteSingleRegisterRequest,
        )

        if (
            error_flag == bool(False)
            and function_flag == int(0x06)
            and response == bool(False)
        ):
            builder = ModbusPDUWriteSingleRegisterRequest.static_parse_builder(
                read_buffer, response
            )
        from plc4py.protocols.modbus.readwrite.ModbusPDUWriteSingleRegisterResponse import (
            ModbusPDUWriteSingleRegisterResponse,
        )

        if (
            error_flag == bool(False)
            and function_flag == int(0x06)
            and response == bool(True)
        ):
            builder = ModbusPDUWriteSingleRegisterResponse.static_parse_builder(
                read_buffer, response
            )
        from plc4py.protocols.modbus.readwrite.ModbusPDUWriteMultipleHoldingRegistersRequest import (
            ModbusPDUWriteMultipleHoldingRegistersRequest,
        )

        if (
            error_flag == bool(False)
            and function_flag == int(0x10)
            and response == bool(False)
        ):
            builder = (
                ModbusPDUWriteMultipleHoldingRegistersRequest.static_parse_builder(
                    read_buffer, response
                )
            )
        from plc4py.protocols.modbus.readwrite.ModbusPDUWriteMultipleHoldingRegistersResponse import (
            ModbusPDUWriteMultipleHoldingRegistersResponse,
        )

        if (
            error_flag == bool(False)
            and function_flag == int(0x10)
            and response == bool(True)
        ):
            builder = (
                ModbusPDUWriteMultipleHoldingRegistersResponse.static_parse_builder(
                    read_buffer, response
                )
            )
        from plc4py.protocols.modbus.readwrite.ModbusPDUReadWriteMultipleHoldingRegistersRequest import (
            ModbusPDUReadWriteMultipleHoldingRegistersRequest,
        )

        if (
            error_flag == bool(False)
            and function_flag == int(0x17)
            and response == bool(False)
        ):
            builder = (
                ModbusPDUReadWriteMultipleHoldingRegistersRequest.static_parse_builder(
                    read_buffer, response
                )
            )
        from plc4py.protocols.modbus.readwrite.ModbusPDUReadWriteMultipleHoldingRegistersResponse import (
            ModbusPDUReadWriteMultipleHoldingRegistersResponse,
        )

        if (
            error_flag == bool(False)
            and function_flag == int(0x17)
            and response == bool(True)
        ):
            builder = (
                ModbusPDUReadWriteMultipleHoldingRegistersResponse.static_parse_builder(
                    read_buffer, response
                )
            )
        from plc4py.protocols.modbus.readwrite.ModbusPDUMaskWriteHoldingRegisterRequest import (
            ModbusPDUMaskWriteHoldingRegisterRequest,
        )

        if (
            error_flag == bool(False)
            and function_flag == int(0x16)
            and response == bool(False)
        ):
            builder = ModbusPDUMaskWriteHoldingRegisterRequest.static_parse_builder(
                read_buffer, response
            )
        from plc4py.protocols.modbus.readwrite.ModbusPDUMaskWriteHoldingRegisterResponse import (
            ModbusPDUMaskWriteHoldingRegisterResponse,
        )

        if (
            error_flag == bool(False)
            and function_flag == int(0x16)
            and response == bool(True)
        ):
            builder = ModbusPDUMaskWriteHoldingRegisterResponse.static_parse_builder(
                read_buffer, response
            )
        from plc4py.protocols.modbus.readwrite.ModbusPDUReadFifoQueueRequest import (
            ModbusPDUReadFifoQueueRequest,
        )

        if (
            error_flag == bool(False)
            and function_flag == int(0x18)
            and response == bool(False)
        ):
            builder = ModbusPDUReadFifoQueueRequest.static_parse_builder(
                read_buffer, response
            )
        from plc4py.protocols.modbus.readwrite.ModbusPDUReadFifoQueueResponse import (
            ModbusPDUReadFifoQueueResponse,
        )

        if (
            error_flag == bool(False)
            and function_flag == int(0x18)
            and response == bool(True)
        ):
            builder = ModbusPDUReadFifoQueueResponse.static_parse_builder(
                read_buffer, response
            )
        from plc4py.protocols.modbus.readwrite.ModbusPDUReadFileRecordRequest import (
            ModbusPDUReadFileRecordRequest,
        )

        if (
            error_flag == bool(False)
            and function_flag == int(0x14)
            and response == bool(False)
        ):
            builder = ModbusPDUReadFileRecordRequest.static_parse_builder(
                read_buffer, response
            )
        from plc4py.protocols.modbus.readwrite.ModbusPDUReadFileRecordResponse import (
            ModbusPDUReadFileRecordResponse,
        )

        if (
            error_flag == bool(False)
            and function_flag == int(0x14)
            and response == bool(True)
        ):
            builder = ModbusPDUReadFileRecordResponse.static_parse_builder(
                read_buffer, response
            )
        from plc4py.protocols.modbus.readwrite.ModbusPDUWriteFileRecordRequest import (
            ModbusPDUWriteFileRecordRequest,
        )

        if (
            error_flag == bool(False)
            and function_flag == int(0x15)
            and response == bool(False)
        ):
            builder = ModbusPDUWriteFileRecordRequest.static_parse_builder(
                read_buffer, response
            )
        from plc4py.protocols.modbus.readwrite.ModbusPDUWriteFileRecordResponse import (
            ModbusPDUWriteFileRecordResponse,
        )

        if (
            error_flag == bool(False)
            and function_flag == int(0x15)
            and response == bool(True)
        ):
            builder = ModbusPDUWriteFileRecordResponse.static_parse_builder(
                read_buffer, response
            )
        from plc4py.protocols.modbus.readwrite.ModbusPDUReadExceptionStatusRequest import (
            ModbusPDUReadExceptionStatusRequest,
        )

        if (
            error_flag == bool(False)
            and function_flag == int(0x07)
            and response == bool(False)
        ):
            builder = ModbusPDUReadExceptionStatusRequest.static_parse_builder(
                read_buffer, response
            )
        from plc4py.protocols.modbus.readwrite.ModbusPDUReadExceptionStatusResponse import (
            ModbusPDUReadExceptionStatusResponse,
        )

        if (
            error_flag == bool(False)
            and function_flag == int(0x07)
            and response == bool(True)
        ):
            builder = ModbusPDUReadExceptionStatusResponse.static_parse_builder(
                read_buffer, response
            )
        from plc4py.protocols.modbus.readwrite.ModbusPDUDiagnosticRequest import (
            ModbusPDUDiagnosticRequest,
        )

        if (
            error_flag == bool(False)
            and function_flag == int(0x08)
            and response == bool(False)
        ):
            builder = ModbusPDUDiagnosticRequest.static_parse_builder(
                read_buffer, response
            )
        from plc4py.protocols.modbus.readwrite.ModbusPDUDiagnosticResponse import (
            ModbusPDUDiagnosticResponse,
        )

        if (
            error_flag == bool(False)
            and function_flag == int(0x08)
            and response == bool(True)
        ):
            builder = ModbusPDUDiagnosticResponse.static_parse_builder(
                read_buffer, response
            )
        from plc4py.protocols.modbus.readwrite.ModbusPDUGetComEventCounterRequest import (
            ModbusPDUGetComEventCounterRequest,
        )

        if (
            error_flag == bool(False)
            and function_flag == int(0x0B)
            and response == bool(False)
        ):
            builder = ModbusPDUGetComEventCounterRequest.static_parse_builder(
                read_buffer, response
            )
        from plc4py.protocols.modbus.readwrite.ModbusPDUGetComEventCounterResponse import (
            ModbusPDUGetComEventCounterResponse,
        )

        if (
            error_flag == bool(False)
            and function_flag == int(0x0B)
            and response == bool(True)
        ):
            builder = ModbusPDUGetComEventCounterResponse.static_parse_builder(
                read_buffer, response
            )
        from plc4py.protocols.modbus.readwrite.ModbusPDUGetComEventLogRequest import (
            ModbusPDUGetComEventLogRequest,
        )

        if (
            error_flag == bool(False)
            and function_flag == int(0x0C)
            and response == bool(False)
        ):
            builder = ModbusPDUGetComEventLogRequest.static_parse_builder(
                read_buffer, response
            )
        from plc4py.protocols.modbus.readwrite.ModbusPDUGetComEventLogResponse import (
            ModbusPDUGetComEventLogResponse,
        )

        if (
            error_flag == bool(False)
            and function_flag == int(0x0C)
            and response == bool(True)
        ):
            builder = ModbusPDUGetComEventLogResponse.static_parse_builder(
                read_buffer, response
            )
        from plc4py.protocols.modbus.readwrite.ModbusPDUReportServerIdRequest import (
            ModbusPDUReportServerIdRequest,
        )

        if (
            error_flag == bool(False)
            and function_flag == int(0x11)
            and response == bool(False)
        ):
            builder = ModbusPDUReportServerIdRequest.static_parse_builder(
                read_buffer, response
            )
        from plc4py.protocols.modbus.readwrite.ModbusPDUReportServerIdResponse import (
            ModbusPDUReportServerIdResponse,
        )

        if (
            error_flag == bool(False)
            and function_flag == int(0x11)
            and response == bool(True)
        ):
            builder = ModbusPDUReportServerIdResponse.static_parse_builder(
                read_buffer, response
            )
        from plc4py.protocols.modbus.readwrite.ModbusPDUReadDeviceIdentificationRequest import (
            ModbusPDUReadDeviceIdentificationRequest,
        )

        if (
            error_flag == bool(False)
            and function_flag == int(0x2B)
            and response == bool(False)
        ):
            builder = ModbusPDUReadDeviceIdentificationRequest.static_parse_builder(
                read_buffer, response
            )
        from plc4py.protocols.modbus.readwrite.ModbusPDUReadDeviceIdentificationResponse import (
            ModbusPDUReadDeviceIdentificationResponse,
        )

        if (
            error_flag == bool(False)
            and function_flag == int(0x2B)
            and response == bool(True)
        ):
            builder = ModbusPDUReadDeviceIdentificationResponse.static_parse_builder(
                read_buffer, response
            )
        if builder is None:
            raise ParseException(
                "Unsupported case for discriminated type"
                + " parameters ["
                + "errorFlag="
                + str(error_flag)
                + " "
                + "functionFlag="
                + str(function_flag)
                + " "
                + "response="
                + str(response)
                + "]"
            )
=======
        function_flag: int = read_discriminator_field("functionFlag", read_unsigned_short)

        # Switch Field (Depending on the discriminator values, passes the instantiation to a sub-type)
        builder: ModbusPDUBuilder = None
        if EvaluationHelper.equals( errorFlag, bool(True) ):

            builder = ModbusPDUError.staticParseBuilder(read_buffer, response)
        if EvaluationHelper.equals( errorFlag, bool(False) ) and EvaluationHelper.equals( functionFlag, int(0x02) ) and EvaluationHelper.equals( response, bool(False) ):

            builder = ModbusPDUReadDiscreteInputsRequest.staticParseBuilder(read_buffer, response)
        if EvaluationHelper.equals( errorFlag, bool(False) ) and EvaluationHelper.equals( functionFlag, int(0x02) ) and EvaluationHelper.equals( response, bool(True) ):

            builder = ModbusPDUReadDiscreteInputsResponse.staticParseBuilder(read_buffer, response)
        if EvaluationHelper.equals( errorFlag, bool(False) ) and EvaluationHelper.equals( functionFlag, int(0x01) ) and EvaluationHelper.equals( response, bool(False) ):

            builder = ModbusPDUReadCoilsRequest.staticParseBuilder(read_buffer, response)
        if EvaluationHelper.equals( errorFlag, bool(False) ) and EvaluationHelper.equals( functionFlag, int(0x01) ) and EvaluationHelper.equals( response, bool(True) ):

            builder = ModbusPDUReadCoilsResponse.staticParseBuilder(read_buffer, response)
        if EvaluationHelper.equals( errorFlag, bool(False) ) and EvaluationHelper.equals( functionFlag, int(0x05) ) and EvaluationHelper.equals( response, bool(False) ):

            builder = ModbusPDUWriteSingleCoilRequest.staticParseBuilder(read_buffer, response)
        if EvaluationHelper.equals( errorFlag, bool(False) ) and EvaluationHelper.equals( functionFlag, int(0x05) ) and EvaluationHelper.equals( response, bool(True) ):

            builder = ModbusPDUWriteSingleCoilResponse.staticParseBuilder(read_buffer, response)
        if EvaluationHelper.equals( errorFlag, bool(False) ) and EvaluationHelper.equals( functionFlag, int(0x0F) ) and EvaluationHelper.equals( response, bool(False) ):

            builder = ModbusPDUWriteMultipleCoilsRequest.staticParseBuilder(read_buffer, response)
        if EvaluationHelper.equals( errorFlag, bool(False) ) and EvaluationHelper.equals( functionFlag, int(0x0F) ) and EvaluationHelper.equals( response, bool(True) ):

            builder = ModbusPDUWriteMultipleCoilsResponse.staticParseBuilder(read_buffer, response)
        if EvaluationHelper.equals( errorFlag, bool(False) ) and EvaluationHelper.equals( functionFlag, int(0x04) ) and EvaluationHelper.equals( response, bool(False) ):

            builder = ModbusPDUReadInputRegistersRequest.staticParseBuilder(read_buffer, response)
        if EvaluationHelper.equals( errorFlag, bool(False) ) and EvaluationHelper.equals( functionFlag, int(0x04) ) and EvaluationHelper.equals( response, bool(True) ):

            builder = ModbusPDUReadInputRegistersResponse.staticParseBuilder(read_buffer, response)
        if EvaluationHelper.equals( errorFlag, bool(False) ) and EvaluationHelper.equals( functionFlag, int(0x03) ) and EvaluationHelper.equals( response, bool(False) ):

            builder = ModbusPDUReadHoldingRegistersRequest.staticParseBuilder(read_buffer, response)
        if EvaluationHelper.equals( errorFlag, bool(False) ) and EvaluationHelper.equals( functionFlag, int(0x03) ) and EvaluationHelper.equals( response, bool(True) ):

            builder = ModbusPDUReadHoldingRegistersResponse.staticParseBuilder(read_buffer, response)
        if EvaluationHelper.equals( errorFlag, bool(False) ) and EvaluationHelper.equals( functionFlag, int(0x06) ) and EvaluationHelper.equals( response, bool(False) ):

            builder = ModbusPDUWriteSingleRegisterRequest.staticParseBuilder(read_buffer, response)
        if EvaluationHelper.equals( errorFlag, bool(False) ) and EvaluationHelper.equals( functionFlag, int(0x06) ) and EvaluationHelper.equals( response, bool(True) ):

            builder = ModbusPDUWriteSingleRegisterResponse.staticParseBuilder(read_buffer, response)
        if EvaluationHelper.equals( errorFlag, bool(False) ) and EvaluationHelper.equals( functionFlag, int(0x10) ) and EvaluationHelper.equals( response, bool(False) ):

            builder = ModbusPDUWriteMultipleHoldingRegistersRequest.staticParseBuilder(read_buffer, response)
        if EvaluationHelper.equals( errorFlag, bool(False) ) and EvaluationHelper.equals( functionFlag, int(0x10) ) and EvaluationHelper.equals( response, bool(True) ):

            builder = ModbusPDUWriteMultipleHoldingRegistersResponse.staticParseBuilder(read_buffer, response)
        if EvaluationHelper.equals( errorFlag, bool(False) ) and EvaluationHelper.equals( functionFlag, int(0x17) ) and EvaluationHelper.equals( response, bool(False) ):

            builder = ModbusPDUReadWriteMultipleHoldingRegistersRequest.staticParseBuilder(read_buffer, response)
        if EvaluationHelper.equals( errorFlag, bool(False) ) and EvaluationHelper.equals( functionFlag, int(0x17) ) and EvaluationHelper.equals( response, bool(True) ):

            builder = ModbusPDUReadWriteMultipleHoldingRegistersResponse.staticParseBuilder(read_buffer, response)
        if EvaluationHelper.equals( errorFlag, bool(False) ) and EvaluationHelper.equals( functionFlag, int(0x16) ) and EvaluationHelper.equals( response, bool(False) ):

            builder = ModbusPDUMaskWriteHoldingRegisterRequest.staticParseBuilder(read_buffer, response)
        if EvaluationHelper.equals( errorFlag, bool(False) ) and EvaluationHelper.equals( functionFlag, int(0x16) ) and EvaluationHelper.equals( response, bool(True) ):

            builder = ModbusPDUMaskWriteHoldingRegisterResponse.staticParseBuilder(read_buffer, response)
        if EvaluationHelper.equals( errorFlag, bool(False) ) and EvaluationHelper.equals( functionFlag, int(0x18) ) and EvaluationHelper.equals( response, bool(False) ):

            builder = ModbusPDUReadFifoQueueRequest.staticParseBuilder(read_buffer, response)
        if EvaluationHelper.equals( errorFlag, bool(False) ) and EvaluationHelper.equals( functionFlag, int(0x18) ) and EvaluationHelper.equals( response, bool(True) ):

            builder = ModbusPDUReadFifoQueueResponse.staticParseBuilder(read_buffer, response)
        if EvaluationHelper.equals( errorFlag, bool(False) ) and EvaluationHelper.equals( functionFlag, int(0x14) ) and EvaluationHelper.equals( response, bool(False) ):

            builder = ModbusPDUReadFileRecordRequest.staticParseBuilder(read_buffer, response)
        if EvaluationHelper.equals( errorFlag, bool(False) ) and EvaluationHelper.equals( functionFlag, int(0x14) ) and EvaluationHelper.equals( response, bool(True) ):

            builder = ModbusPDUReadFileRecordResponse.staticParseBuilder(read_buffer, response)
        if EvaluationHelper.equals( errorFlag, bool(False) ) and EvaluationHelper.equals( functionFlag, int(0x15) ) and EvaluationHelper.equals( response, bool(False) ):

            builder = ModbusPDUWriteFileRecordRequest.staticParseBuilder(read_buffer, response)
        if EvaluationHelper.equals( errorFlag, bool(False) ) and EvaluationHelper.equals( functionFlag, int(0x15) ) and EvaluationHelper.equals( response, bool(True) ):

            builder = ModbusPDUWriteFileRecordResponse.staticParseBuilder(read_buffer, response)
        if EvaluationHelper.equals( errorFlag, bool(False) ) and EvaluationHelper.equals( functionFlag, int(0x07) ) and EvaluationHelper.equals( response, bool(False) ):

            builder = ModbusPDUReadExceptionStatusRequest.staticParseBuilder(read_buffer, response)
        if EvaluationHelper.equals( errorFlag, bool(False) ) and EvaluationHelper.equals( functionFlag, int(0x07) ) and EvaluationHelper.equals( response, bool(True) ):

            builder = ModbusPDUReadExceptionStatusResponse.staticParseBuilder(read_buffer, response)
        if EvaluationHelper.equals( errorFlag, bool(False) ) and EvaluationHelper.equals( functionFlag, int(0x08) ) and EvaluationHelper.equals( response, bool(False) ):

            builder = ModbusPDUDiagnosticRequest.staticParseBuilder(read_buffer, response)
        if EvaluationHelper.equals( errorFlag, bool(False) ) and EvaluationHelper.equals( functionFlag, int(0x08) ) and EvaluationHelper.equals( response, bool(True) ):

            builder = ModbusPDUDiagnosticResponse.staticParseBuilder(read_buffer, response)
        if EvaluationHelper.equals( errorFlag, bool(False) ) and EvaluationHelper.equals( functionFlag, int(0x0B) ) and EvaluationHelper.equals( response, bool(False) ):

            builder = ModbusPDUGetComEventCounterRequest.staticParseBuilder(read_buffer, response)
        if EvaluationHelper.equals( errorFlag, bool(False) ) and EvaluationHelper.equals( functionFlag, int(0x0B) ) and EvaluationHelper.equals( response, bool(True) ):

            builder = ModbusPDUGetComEventCounterResponse.staticParseBuilder(read_buffer, response)
        if EvaluationHelper.equals( errorFlag, bool(False) ) and EvaluationHelper.equals( functionFlag, int(0x0C) ) and EvaluationHelper.equals( response, bool(False) ):

            builder = ModbusPDUGetComEventLogRequest.staticParseBuilder(read_buffer, response)
        if EvaluationHelper.equals( errorFlag, bool(False) ) and EvaluationHelper.equals( functionFlag, int(0x0C) ) and EvaluationHelper.equals( response, bool(True) ):

            builder = ModbusPDUGetComEventLogResponse.staticParseBuilder(read_buffer, response)
        if EvaluationHelper.equals( errorFlag, bool(False) ) and EvaluationHelper.equals( functionFlag, int(0x11) ) and EvaluationHelper.equals( response, bool(False) ):

            builder = ModbusPDUReportServerIdRequest.staticParseBuilder(read_buffer, response)
        if EvaluationHelper.equals( errorFlag, bool(False) ) and EvaluationHelper.equals( functionFlag, int(0x11) ) and EvaluationHelper.equals( response, bool(True) ):

            builder = ModbusPDUReportServerIdResponse.staticParseBuilder(read_buffer, response)
        if EvaluationHelper.equals( errorFlag, bool(False) ) and EvaluationHelper.equals( functionFlag, int(0x2B) ) and EvaluationHelper.equals( response, bool(False) ):

            builder = ModbusPDUReadDeviceIdentificationRequest.staticParseBuilder(read_buffer, response)
        if EvaluationHelper.equals( errorFlag, bool(False) ) and EvaluationHelper.equals( functionFlag, int(0x2B) ) and EvaluationHelper.equals( response, bool(True) ):

            builder = ModbusPDUReadDeviceIdentificationResponse.staticParseBuilder(read_buffer, response)
        if builder is None:
            raise ParseException("Unsupported case for discriminated type"+" parameters ["+"errorFlag="+errorFlag+" "+"functionFlag="+functionFlag+" "+"response="+response+"]")

>>>>>>> 5ad2b9b1

        read_buffer.pop_context("ModbusPDU")
        # Create the instance
        _modbus_pdu: ModbusPDU = builder.build()
        return _modbus_pdu


    def equals(self, o: object) -> bool:
        if self == o:
            return True

        if not isinstance(o, ModbusPDU):
            return False

        that: ModbusPDU = ModbusPDU(o)
        return True

    def hash_code(self) -> int:
        return hash(self)

    def __str__(self) -> str:
        pass
        # write_buffer_box_based: WriteBufferBoxBased = WriteBufferBoxBased(True, True)
        # try:
        #    write_buffer_box_based.writeSerializable(self)
        # except SerializationException as e:
        #    raise PlcRuntimeException(e)

        # return "\n" + str(write_buffer_box_based.get_box()) + "\n"

class ModbusPDUBuilder:
    def build(self, ) -> ModbusPDU:
        pass



<|MERGE_RESOLUTION|>--- conflicted
+++ resolved
@@ -21,9 +21,7 @@
 
 from abc import ABC
 from abc import abstractmethod
-from plc4py.api.exceptions.exceptions import ParseException
 from plc4py.api.exceptions.exceptions import PlcRuntimeException
-from plc4py.api.exceptions.exceptions import SerializationException
 from plc4py.api.messages.PlcMessage import PlcMessage
 from plc4py.spi.generation.ReadBuffer import ReadBuffer
 from plc4py.spi.generation.WriteBuffer import WriteBuffer
@@ -31,14 +29,11 @@
     
 @dataclass
 class ModbusPDU(ABC, PlcMessage):
-<<<<<<< HEAD
-=======
 
 
     def __post_init__(self):
         super().__init__( )
 
->>>>>>> 5ad2b9b1
     # Abstract accessors for discriminator values.
     @property
     @abstractmethod
@@ -62,22 +57,10 @@
         write_buffer.push_context("ModbusPDU")
 
         # Discriminator Field (errorFlag) (Used as input to a switch field)
-        write_buffer.write_bit(
-            self.error_flag,
-            logical_name="errorFlag",
-            bit_length=1,
-        )
+        write_buffer.write_boolean(self.error_flag(), logical_name="errorFlag")
 
         # Discriminator Field (functionFlag) (Used as input to a switch field)
-<<<<<<< HEAD
-        write_buffer.write_unsigned_byte(
-            self.function_flag,
-            logical_name="functionFlag",
-            bit_length=7,
-        )
-=======
         write_buffer.write_unsigned_byte(self.function_flag(), logical_name="functionFlag")
->>>>>>> 5ad2b9b1
 
         # Switch field (Serialize the sub-type)
         self.serialize_modbus_pdu_child(write_buffer)
@@ -86,9 +69,9 @@
 
 
     def length_in_bytes(self) -> int:
-        return int(math.ceil(float(self.length_in_bits() / 8.0)))
-
-    def length_in_bits(self) -> int:
+        return int(math.ceil(float(self.get_length_in_bits() / 8.0)))
+
+    def get_length_in_bits(self) -> int:
         length_in_bits: int = 0
         _value: ModbusPDU = self
 
@@ -102,540 +85,30 @@
 
         return length_in_bits
 
-<<<<<<< HEAD
-    @staticmethod
-    def static_parse(read_buffer: ReadBuffer, **kwargs):
-        if kwargs is None:
-            raise PlcRuntimeException(
-                "Wrong number of arguments, expected 1, but got None"
-            )
-        elif len(kwargs) == 1:
-            raise PlcRuntimeException(
-                "Wrong number of arguments, expected 1, but got " + str(len(kwargs))
-            )
-=======
 
     def static_parse(self, read_buffer: ReadBuffer , args):
         if args is None:
             raise PlcRuntimeException("Wrong number of arguments, expected 1, but got None")
         elif args.length != 1:
             raise PlcRuntimeException("Wrong number of arguments, expected 1, but got " + str(len(args)))
->>>>>>> 5ad2b9b1
 
         response: bool = False
-        if isinstance(kwargs.get("response"), bool):
-            response = bool(kwargs.get("response"))
-        elif isinstance(kwargs.get("response"), str):
-            response = bool(str(kwargs.get("response")))
+        if isinstance(args[0], bool):
+            response = bool(args[0])
+        elif isinstance(args[0], str):
+            response = bool(str(args[0]))
         else:
-<<<<<<< HEAD
-            raise PlcRuntimeException(
-                "Argument 0 expected to be of type bool or a string which is parseable but was "
-                + kwargs.get("response").getClass().getName()
-            )
-=======
             raise PlcRuntimeException("Argument 0 expected to be of type bool or a string which is parseable but was " + args[0].getClass().getName())
->>>>>>> 5ad2b9b1
-
-        return ModbusPDU.static_parse_context(read_buffer, response)
+
+        return self.static_parse_context(read_buffer, response)
 
 
     @staticmethod
     def static_parse_context(read_buffer: ReadBuffer, response: bool):
         read_buffer.push_context("ModbusPDU")
 
-        error_flag: bool = read_buffer.read_bit(logical_name="errorFlag")
-
-<<<<<<< HEAD
-        function_flag: int = read_buffer.read_unsigned_short(
-            logical_name="functionFlag"
-        )
-
-        # Switch Field (Depending on the discriminator values, passes the instantiation to a sub-type)
-        builder: ModbusPDUBuilder = None
-        from plc4py.protocols.modbus.readwrite.ModbusPDUError import ModbusPDUError
-
-        if error_flag == bool(True):
-            builder = ModbusPDUError.static_parse_builder(read_buffer, response)
-        from plc4py.protocols.modbus.readwrite.ModbusPDUReadDiscreteInputsRequest import (
-            ModbusPDUReadDiscreteInputsRequest,
-        )
-
-        if (
-            error_flag == bool(False)
-            and function_flag == int(0x02)
-            and response == bool(False)
-        ):
-            builder = ModbusPDUReadDiscreteInputsRequest.static_parse_builder(
-                read_buffer, response
-            )
-        from plc4py.protocols.modbus.readwrite.ModbusPDUReadDiscreteInputsResponse import (
-            ModbusPDUReadDiscreteInputsResponse,
-        )
-
-        if (
-            error_flag == bool(False)
-            and function_flag == int(0x02)
-            and response == bool(True)
-        ):
-            builder = ModbusPDUReadDiscreteInputsResponse.static_parse_builder(
-                read_buffer, response
-            )
-        from plc4py.protocols.modbus.readwrite.ModbusPDUReadCoilsRequest import (
-            ModbusPDUReadCoilsRequest,
-        )
-
-        if (
-            error_flag == bool(False)
-            and function_flag == int(0x01)
-            and response == bool(False)
-        ):
-            builder = ModbusPDUReadCoilsRequest.static_parse_builder(
-                read_buffer, response
-            )
-        from plc4py.protocols.modbus.readwrite.ModbusPDUReadCoilsResponse import (
-            ModbusPDUReadCoilsResponse,
-        )
-
-        if (
-            error_flag == bool(False)
-            and function_flag == int(0x01)
-            and response == bool(True)
-        ):
-            builder = ModbusPDUReadCoilsResponse.static_parse_builder(
-                read_buffer, response
-            )
-        from plc4py.protocols.modbus.readwrite.ModbusPDUWriteSingleCoilRequest import (
-            ModbusPDUWriteSingleCoilRequest,
-        )
-
-        if (
-            error_flag == bool(False)
-            and function_flag == int(0x05)
-            and response == bool(False)
-        ):
-            builder = ModbusPDUWriteSingleCoilRequest.static_parse_builder(
-                read_buffer, response
-            )
-        from plc4py.protocols.modbus.readwrite.ModbusPDUWriteSingleCoilResponse import (
-            ModbusPDUWriteSingleCoilResponse,
-        )
-
-        if (
-            error_flag == bool(False)
-            and function_flag == int(0x05)
-            and response == bool(True)
-        ):
-            builder = ModbusPDUWriteSingleCoilResponse.static_parse_builder(
-                read_buffer, response
-            )
-        from plc4py.protocols.modbus.readwrite.ModbusPDUWriteMultipleCoilsRequest import (
-            ModbusPDUWriteMultipleCoilsRequest,
-        )
-
-        if (
-            error_flag == bool(False)
-            and function_flag == int(0x0F)
-            and response == bool(False)
-        ):
-            builder = ModbusPDUWriteMultipleCoilsRequest.static_parse_builder(
-                read_buffer, response
-            )
-        from plc4py.protocols.modbus.readwrite.ModbusPDUWriteMultipleCoilsResponse import (
-            ModbusPDUWriteMultipleCoilsResponse,
-        )
-
-        if (
-            error_flag == bool(False)
-            and function_flag == int(0x0F)
-            and response == bool(True)
-        ):
-            builder = ModbusPDUWriteMultipleCoilsResponse.static_parse_builder(
-                read_buffer, response
-            )
-        from plc4py.protocols.modbus.readwrite.ModbusPDUReadInputRegistersRequest import (
-            ModbusPDUReadInputRegistersRequest,
-        )
-
-        if (
-            error_flag == bool(False)
-            and function_flag == int(0x04)
-            and response == bool(False)
-        ):
-            builder = ModbusPDUReadInputRegistersRequest.static_parse_builder(
-                read_buffer, response
-            )
-        from plc4py.protocols.modbus.readwrite.ModbusPDUReadInputRegistersResponse import (
-            ModbusPDUReadInputRegistersResponse,
-        )
-
-        if (
-            error_flag == bool(False)
-            and function_flag == int(0x04)
-            and response == bool(True)
-        ):
-            builder = ModbusPDUReadInputRegistersResponse.static_parse_builder(
-                read_buffer, response
-            )
-        from plc4py.protocols.modbus.readwrite.ModbusPDUReadHoldingRegistersRequest import (
-            ModbusPDUReadHoldingRegistersRequest,
-        )
-
-        if (
-            error_flag == bool(False)
-            and function_flag == int(0x03)
-            and response == bool(False)
-        ):
-            builder = ModbusPDUReadHoldingRegistersRequest.static_parse_builder(
-                read_buffer, response
-            )
-        from plc4py.protocols.modbus.readwrite.ModbusPDUReadHoldingRegistersResponse import (
-            ModbusPDUReadHoldingRegistersResponse,
-        )
-
-        if (
-            error_flag == bool(False)
-            and function_flag == int(0x03)
-            and response == bool(True)
-        ):
-            builder = ModbusPDUReadHoldingRegistersResponse.static_parse_builder(
-                read_buffer, response
-            )
-        from plc4py.protocols.modbus.readwrite.ModbusPDUWriteSingleRegisterRequest import (
-            ModbusPDUWriteSingleRegisterRequest,
-        )
-
-        if (
-            error_flag == bool(False)
-            and function_flag == int(0x06)
-            and response == bool(False)
-        ):
-            builder = ModbusPDUWriteSingleRegisterRequest.static_parse_builder(
-                read_buffer, response
-            )
-        from plc4py.protocols.modbus.readwrite.ModbusPDUWriteSingleRegisterResponse import (
-            ModbusPDUWriteSingleRegisterResponse,
-        )
-
-        if (
-            error_flag == bool(False)
-            and function_flag == int(0x06)
-            and response == bool(True)
-        ):
-            builder = ModbusPDUWriteSingleRegisterResponse.static_parse_builder(
-                read_buffer, response
-            )
-        from plc4py.protocols.modbus.readwrite.ModbusPDUWriteMultipleHoldingRegistersRequest import (
-            ModbusPDUWriteMultipleHoldingRegistersRequest,
-        )
-
-        if (
-            error_flag == bool(False)
-            and function_flag == int(0x10)
-            and response == bool(False)
-        ):
-            builder = (
-                ModbusPDUWriteMultipleHoldingRegistersRequest.static_parse_builder(
-                    read_buffer, response
-                )
-            )
-        from plc4py.protocols.modbus.readwrite.ModbusPDUWriteMultipleHoldingRegistersResponse import (
-            ModbusPDUWriteMultipleHoldingRegistersResponse,
-        )
-
-        if (
-            error_flag == bool(False)
-            and function_flag == int(0x10)
-            and response == bool(True)
-        ):
-            builder = (
-                ModbusPDUWriteMultipleHoldingRegistersResponse.static_parse_builder(
-                    read_buffer, response
-                )
-            )
-        from plc4py.protocols.modbus.readwrite.ModbusPDUReadWriteMultipleHoldingRegistersRequest import (
-            ModbusPDUReadWriteMultipleHoldingRegistersRequest,
-        )
-
-        if (
-            error_flag == bool(False)
-            and function_flag == int(0x17)
-            and response == bool(False)
-        ):
-            builder = (
-                ModbusPDUReadWriteMultipleHoldingRegistersRequest.static_parse_builder(
-                    read_buffer, response
-                )
-            )
-        from plc4py.protocols.modbus.readwrite.ModbusPDUReadWriteMultipleHoldingRegistersResponse import (
-            ModbusPDUReadWriteMultipleHoldingRegistersResponse,
-        )
-
-        if (
-            error_flag == bool(False)
-            and function_flag == int(0x17)
-            and response == bool(True)
-        ):
-            builder = (
-                ModbusPDUReadWriteMultipleHoldingRegistersResponse.static_parse_builder(
-                    read_buffer, response
-                )
-            )
-        from plc4py.protocols.modbus.readwrite.ModbusPDUMaskWriteHoldingRegisterRequest import (
-            ModbusPDUMaskWriteHoldingRegisterRequest,
-        )
-
-        if (
-            error_flag == bool(False)
-            and function_flag == int(0x16)
-            and response == bool(False)
-        ):
-            builder = ModbusPDUMaskWriteHoldingRegisterRequest.static_parse_builder(
-                read_buffer, response
-            )
-        from plc4py.protocols.modbus.readwrite.ModbusPDUMaskWriteHoldingRegisterResponse import (
-            ModbusPDUMaskWriteHoldingRegisterResponse,
-        )
-
-        if (
-            error_flag == bool(False)
-            and function_flag == int(0x16)
-            and response == bool(True)
-        ):
-            builder = ModbusPDUMaskWriteHoldingRegisterResponse.static_parse_builder(
-                read_buffer, response
-            )
-        from plc4py.protocols.modbus.readwrite.ModbusPDUReadFifoQueueRequest import (
-            ModbusPDUReadFifoQueueRequest,
-        )
-
-        if (
-            error_flag == bool(False)
-            and function_flag == int(0x18)
-            and response == bool(False)
-        ):
-            builder = ModbusPDUReadFifoQueueRequest.static_parse_builder(
-                read_buffer, response
-            )
-        from plc4py.protocols.modbus.readwrite.ModbusPDUReadFifoQueueResponse import (
-            ModbusPDUReadFifoQueueResponse,
-        )
-
-        if (
-            error_flag == bool(False)
-            and function_flag == int(0x18)
-            and response == bool(True)
-        ):
-            builder = ModbusPDUReadFifoQueueResponse.static_parse_builder(
-                read_buffer, response
-            )
-        from plc4py.protocols.modbus.readwrite.ModbusPDUReadFileRecordRequest import (
-            ModbusPDUReadFileRecordRequest,
-        )
-
-        if (
-            error_flag == bool(False)
-            and function_flag == int(0x14)
-            and response == bool(False)
-        ):
-            builder = ModbusPDUReadFileRecordRequest.static_parse_builder(
-                read_buffer, response
-            )
-        from plc4py.protocols.modbus.readwrite.ModbusPDUReadFileRecordResponse import (
-            ModbusPDUReadFileRecordResponse,
-        )
-
-        if (
-            error_flag == bool(False)
-            and function_flag == int(0x14)
-            and response == bool(True)
-        ):
-            builder = ModbusPDUReadFileRecordResponse.static_parse_builder(
-                read_buffer, response
-            )
-        from plc4py.protocols.modbus.readwrite.ModbusPDUWriteFileRecordRequest import (
-            ModbusPDUWriteFileRecordRequest,
-        )
-
-        if (
-            error_flag == bool(False)
-            and function_flag == int(0x15)
-            and response == bool(False)
-        ):
-            builder = ModbusPDUWriteFileRecordRequest.static_parse_builder(
-                read_buffer, response
-            )
-        from plc4py.protocols.modbus.readwrite.ModbusPDUWriteFileRecordResponse import (
-            ModbusPDUWriteFileRecordResponse,
-        )
-
-        if (
-            error_flag == bool(False)
-            and function_flag == int(0x15)
-            and response == bool(True)
-        ):
-            builder = ModbusPDUWriteFileRecordResponse.static_parse_builder(
-                read_buffer, response
-            )
-        from plc4py.protocols.modbus.readwrite.ModbusPDUReadExceptionStatusRequest import (
-            ModbusPDUReadExceptionStatusRequest,
-        )
-
-        if (
-            error_flag == bool(False)
-            and function_flag == int(0x07)
-            and response == bool(False)
-        ):
-            builder = ModbusPDUReadExceptionStatusRequest.static_parse_builder(
-                read_buffer, response
-            )
-        from plc4py.protocols.modbus.readwrite.ModbusPDUReadExceptionStatusResponse import (
-            ModbusPDUReadExceptionStatusResponse,
-        )
-
-        if (
-            error_flag == bool(False)
-            and function_flag == int(0x07)
-            and response == bool(True)
-        ):
-            builder = ModbusPDUReadExceptionStatusResponse.static_parse_builder(
-                read_buffer, response
-            )
-        from plc4py.protocols.modbus.readwrite.ModbusPDUDiagnosticRequest import (
-            ModbusPDUDiagnosticRequest,
-        )
-
-        if (
-            error_flag == bool(False)
-            and function_flag == int(0x08)
-            and response == bool(False)
-        ):
-            builder = ModbusPDUDiagnosticRequest.static_parse_builder(
-                read_buffer, response
-            )
-        from plc4py.protocols.modbus.readwrite.ModbusPDUDiagnosticResponse import (
-            ModbusPDUDiagnosticResponse,
-        )
-
-        if (
-            error_flag == bool(False)
-            and function_flag == int(0x08)
-            and response == bool(True)
-        ):
-            builder = ModbusPDUDiagnosticResponse.static_parse_builder(
-                read_buffer, response
-            )
-        from plc4py.protocols.modbus.readwrite.ModbusPDUGetComEventCounterRequest import (
-            ModbusPDUGetComEventCounterRequest,
-        )
-
-        if (
-            error_flag == bool(False)
-            and function_flag == int(0x0B)
-            and response == bool(False)
-        ):
-            builder = ModbusPDUGetComEventCounterRequest.static_parse_builder(
-                read_buffer, response
-            )
-        from plc4py.protocols.modbus.readwrite.ModbusPDUGetComEventCounterResponse import (
-            ModbusPDUGetComEventCounterResponse,
-        )
-
-        if (
-            error_flag == bool(False)
-            and function_flag == int(0x0B)
-            and response == bool(True)
-        ):
-            builder = ModbusPDUGetComEventCounterResponse.static_parse_builder(
-                read_buffer, response
-            )
-        from plc4py.protocols.modbus.readwrite.ModbusPDUGetComEventLogRequest import (
-            ModbusPDUGetComEventLogRequest,
-        )
-
-        if (
-            error_flag == bool(False)
-            and function_flag == int(0x0C)
-            and response == bool(False)
-        ):
-            builder = ModbusPDUGetComEventLogRequest.static_parse_builder(
-                read_buffer, response
-            )
-        from plc4py.protocols.modbus.readwrite.ModbusPDUGetComEventLogResponse import (
-            ModbusPDUGetComEventLogResponse,
-        )
-
-        if (
-            error_flag == bool(False)
-            and function_flag == int(0x0C)
-            and response == bool(True)
-        ):
-            builder = ModbusPDUGetComEventLogResponse.static_parse_builder(
-                read_buffer, response
-            )
-        from plc4py.protocols.modbus.readwrite.ModbusPDUReportServerIdRequest import (
-            ModbusPDUReportServerIdRequest,
-        )
-
-        if (
-            error_flag == bool(False)
-            and function_flag == int(0x11)
-            and response == bool(False)
-        ):
-            builder = ModbusPDUReportServerIdRequest.static_parse_builder(
-                read_buffer, response
-            )
-        from plc4py.protocols.modbus.readwrite.ModbusPDUReportServerIdResponse import (
-            ModbusPDUReportServerIdResponse,
-        )
-
-        if (
-            error_flag == bool(False)
-            and function_flag == int(0x11)
-            and response == bool(True)
-        ):
-            builder = ModbusPDUReportServerIdResponse.static_parse_builder(
-                read_buffer, response
-            )
-        from plc4py.protocols.modbus.readwrite.ModbusPDUReadDeviceIdentificationRequest import (
-            ModbusPDUReadDeviceIdentificationRequest,
-        )
-
-        if (
-            error_flag == bool(False)
-            and function_flag == int(0x2B)
-            and response == bool(False)
-        ):
-            builder = ModbusPDUReadDeviceIdentificationRequest.static_parse_builder(
-                read_buffer, response
-            )
-        from plc4py.protocols.modbus.readwrite.ModbusPDUReadDeviceIdentificationResponse import (
-            ModbusPDUReadDeviceIdentificationResponse,
-        )
-
-        if (
-            error_flag == bool(False)
-            and function_flag == int(0x2B)
-            and response == bool(True)
-        ):
-            builder = ModbusPDUReadDeviceIdentificationResponse.static_parse_builder(
-                read_buffer, response
-            )
-        if builder is None:
-            raise ParseException(
-                "Unsupported case for discriminated type"
-                + " parameters ["
-                + "errorFlag="
-                + str(error_flag)
-                + " "
-                + "functionFlag="
-                + str(function_flag)
-                + " "
-                + "response="
-                + str(response)
-                + "]"
-            )
-=======
+        error_flag: bool = read_discriminator_field("errorFlag", read_bit)
+
         function_flag: int = read_discriminator_field("functionFlag", read_unsigned_short)
 
         # Switch Field (Depending on the discriminator values, passes the instantiation to a sub-type)
@@ -760,7 +233,6 @@
         if builder is None:
             raise ParseException("Unsupported case for discriminated type"+" parameters ["+"errorFlag="+errorFlag+" "+"functionFlag="+functionFlag+" "+"response="+response+"]")
 
->>>>>>> 5ad2b9b1
 
         read_buffer.pop_context("ModbusPDU")
         # Create the instance
@@ -782,14 +254,13 @@
         return hash(self)
 
     def __str__(self) -> str:
-        pass
-        # write_buffer_box_based: WriteBufferBoxBased = WriteBufferBoxBased(True, True)
-        # try:
-        #    write_buffer_box_based.writeSerializable(self)
-        # except SerializationException as e:
-        #    raise PlcRuntimeException(e)
-
-        # return "\n" + str(write_buffer_box_based.get_box()) + "\n"
+        write_buffer_box_based: WriteBufferBoxBased = WriteBufferBoxBased(True, True)
+        try:
+            write_buffer_box_based.writeSerializable(self)
+        except SerializationException as e:
+            raise RuntimeException(e)
+
+        return "\n" + str(write_buffer_box_based.get_box()) + "\n"
 
 class ModbusPDUBuilder:
     def build(self, ) -> ModbusPDU:
