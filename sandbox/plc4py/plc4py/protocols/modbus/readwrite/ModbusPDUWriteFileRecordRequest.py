#
# Licensed to the Apache Software Foundation (ASF) under one
# or more contributor license agreements.  See the NOTICE file
# distributed with this work for additional information
# regarding copyright ownership.  The ASF licenses this file
# to you under the Apache License, Version 2.0 (the
# "License"); you may not use this file except in compliance
# with the License.  You may obtain a copy of the License at
#
#     https://www.apache.org/licenses/LICENSE-2.0
#
# Unless required by applicable law or agreed to in writing,
# software distributed under the License is distributed on an
# "AS IS" BASIS, WITHOUT WARRANTIES OR CONDITIONS OF ANY
# KIND, either express or implied.  See the License for the
# specific language governing permissions and limitations
# under the License.
#

from dataclasses import dataclass

from plc4py.api.exceptions.exceptions import PlcRuntimeException
from plc4py.api.exceptions.exceptions import SerializationException
from plc4py.api.messages.PlcMessage import PlcMessage
from plc4py.protocols.modbus.readwrite.ModbusPDU import ModbusPDU
from plc4py.protocols.modbus.readwrite.ModbusPDU import ModbusPDUBuilder
from plc4py.protocols.modbus.readwrite.ModbusPDUWriteFileRecordRequestItem import ModbusPDUWriteFileRecordRequestItem
from plc4py.spi.generation.ReadBuffer import ReadBuffer
from plc4py.spi.generation.WriteBuffer import WriteBuffer
from sys import getsizeof
from typing import Any
from typing import List
import math
    
@dataclass
<<<<<<< HEAD
class ModbusPDUWriteFileRecordRequest(ModbusPDU):
=======
class ModbusPDUWriteFileRecordRequest(PlcMessage,ModbusPDU):
>>>>>>> 5ad2b9b1
    items: List[ModbusPDUWriteFileRecordRequestItem]
    # Accessors for discriminator values.
    error_flag: bool = False
    function_flag: int = 0x15
    response: bool = False

<<<<<<< HEAD
=======

    def __post_init__(self):
        super().__init__( )



>>>>>>> 5ad2b9b1
    def serialize_modbus_pdu_child(self, write_buffer: WriteBuffer):
        write_buffer.push_context("ModbusPDUWriteFileRecordRequest")

        # Implicit Field (byte_count) (Used for parsing, but its value is not stored as it's implicitly given by the objects content)
        byte_count: int = (int(getsizeof(self.items)))
        write_buffer.write_unsigned_byte(byte_count, logical_name="byteCount")

        # Array Field (items)
        write_buffer.write_complex_array(self.items, logical_name="items")

        write_buffer.pop_context("ModbusPDUWriteFileRecordRequest")


    def length_in_bytes(self) -> int:
        return int(math.ceil(float(self.length_in_bits() / 8.0)))

    def length_in_bits(self) -> int:
        length_in_bits: int = super().length_in_bits()
        _value: ModbusPDUWriteFileRecordRequest = self

        # Implicit Field (byteCount)
        length_in_bits += 8

        # Array field
        if self.items is not None:
            for element in self.items:
                length_in_bits += element.length_in_bits()



        return length_in_bits


    @staticmethod
    def static_parse_builder(read_buffer: ReadBuffer, response: bool):
        read_buffer.push_context("ModbusPDUWriteFileRecordRequest")

        byte_count: int = read_buffer.read_unsigned_short(logical_name="byteCount")

<<<<<<< HEAD
        items: List[Any] = read_buffer.read_array_field(
            logical_name="items",
            read_function=ModbusPDUWriteFileRecordRequestItem.static_parse,
            length=byte_count,
        )
=======
        items: List[Any] = read_buffer.read_array_field("items", read_buffer.DataReaderComplexDefault(ModbusPDUWriteFileRecordRequestItem.static_parse(read_buffer), read_buffer), length=byte_count)
>>>>>>> 5ad2b9b1

        read_buffer.pop_context("ModbusPDUWriteFileRecordRequest")
        # Create the instance
        return ModbusPDUWriteFileRecordRequestBuilder(items )


    def equals(self, o: object) -> bool:
        if self == o:
            return True

        if not isinstance(o, ModbusPDUWriteFileRecordRequest):
            return False

        that: ModbusPDUWriteFileRecordRequest = ModbusPDUWriteFileRecordRequest(o)
        return (self.items == that.items) and super().equals(that) and True

    def hash_code(self) -> int:
        return hash(self)

    def __str__(self) -> str:
        pass
        # write_buffer_box_based: WriteBufferBoxBased = WriteBufferBoxBased(True, True)
        # try:
        #    write_buffer_box_based.writeSerializable(self)
        # except SerializationException as e:
        #    raise PlcRuntimeException(e)

        # return "\n" + str(write_buffer_box_based.get_box()) + "\n"


@dataclass
class ModbusPDUWriteFileRecordRequestBuilder(ModbusPDUBuilder):
    items: List[ModbusPDUWriteFileRecordRequestItem]

<<<<<<< HEAD
    def build(
        self,
    ) -> ModbusPDUWriteFileRecordRequest:
        modbus_pdu_write_file_record_request: ModbusPDUWriteFileRecordRequest = (
            ModbusPDUWriteFileRecordRequest(self.items)
        )
        return modbus_pdu_write_file_record_request
=======
    def __post_init__(self):
        pass

    def build(self,) -> ModbusPDUWriteFileRecordRequest:
        modbus_pdu_write_file_record_request: ModbusPDUWriteFileRecordRequest = ModbusPDUWriteFileRecordRequest(self.items )
        return modbus_pdu_write_file_record_request


>>>>>>> 5ad2b9b1
<|MERGE_RESOLUTION|>--- conflicted
+++ resolved
@@ -19,8 +19,6 @@
 
 from dataclasses import dataclass
 
-from plc4py.api.exceptions.exceptions import PlcRuntimeException
-from plc4py.api.exceptions.exceptions import SerializationException
 from plc4py.api.messages.PlcMessage import PlcMessage
 from plc4py.protocols.modbus.readwrite.ModbusPDU import ModbusPDU
 from plc4py.protocols.modbus.readwrite.ModbusPDU import ModbusPDUBuilder
@@ -28,31 +26,23 @@
 from plc4py.spi.generation.ReadBuffer import ReadBuffer
 from plc4py.spi.generation.WriteBuffer import WriteBuffer
 from sys import getsizeof
-from typing import Any
 from typing import List
 import math
     
 @dataclass
-<<<<<<< HEAD
-class ModbusPDUWriteFileRecordRequest(ModbusPDU):
-=======
 class ModbusPDUWriteFileRecordRequest(PlcMessage,ModbusPDU):
->>>>>>> 5ad2b9b1
     items: List[ModbusPDUWriteFileRecordRequestItem]
     # Accessors for discriminator values.
     error_flag: bool = False
     function_flag: int = 0x15
     response: bool = False
 
-<<<<<<< HEAD
-=======
 
     def __post_init__(self):
         super().__init__( )
 
 
 
->>>>>>> 5ad2b9b1
     def serialize_modbus_pdu_child(self, write_buffer: WriteBuffer):
         write_buffer.push_context("ModbusPDUWriteFileRecordRequest")
 
@@ -67,19 +57,19 @@
 
 
     def length_in_bytes(self) -> int:
-        return int(math.ceil(float(self.length_in_bits() / 8.0)))
+        return int(math.ceil(float(self.get_length_in_bits() / 8.0)))
 
-    def length_in_bits(self) -> int:
-        length_in_bits: int = super().length_in_bits()
+    def get_length_in_bits(self) -> int:
+        length_in_bits: int = super().get_length_in_bits()
         _value: ModbusPDUWriteFileRecordRequest = self
 
         # Implicit Field (byteCount)
         length_in_bits += 8
 
         # Array field
-        if self.items is not None:
+        if self.items != None:
             for element in self.items:
-                length_in_bits += element.length_in_bits()
+                length_in_bits += element.get_length_in_bits()
 
 
 
@@ -90,17 +80,9 @@
     def static_parse_builder(read_buffer: ReadBuffer, response: bool):
         read_buffer.push_context("ModbusPDUWriteFileRecordRequest")
 
-        byte_count: int = read_buffer.read_unsigned_short(logical_name="byteCount")
+        byte_count: int = read_implicit_field("byteCount", read_unsigned_short)
 
-<<<<<<< HEAD
-        items: List[Any] = read_buffer.read_array_field(
-            logical_name="items",
-            read_function=ModbusPDUWriteFileRecordRequestItem.static_parse,
-            length=byte_count,
-        )
-=======
         items: List[Any] = read_buffer.read_array_field("items", read_buffer.DataReaderComplexDefault(ModbusPDUWriteFileRecordRequestItem.static_parse(read_buffer), read_buffer), length=byte_count)
->>>>>>> 5ad2b9b1
 
         read_buffer.pop_context("ModbusPDUWriteFileRecordRequest")
         # Create the instance
@@ -121,29 +103,19 @@
         return hash(self)
 
     def __str__(self) -> str:
-        pass
-        # write_buffer_box_based: WriteBufferBoxBased = WriteBufferBoxBased(True, True)
-        # try:
-        #    write_buffer_box_based.writeSerializable(self)
-        # except SerializationException as e:
-        #    raise PlcRuntimeException(e)
+        write_buffer_box_based: WriteBufferBoxBased = WriteBufferBoxBased(True, True)
+        try:
+            write_buffer_box_based.writeSerializable(self)
+        except SerializationException as e:
+            raise RuntimeException(e)
 
-        # return "\n" + str(write_buffer_box_based.get_box()) + "\n"
+        return "\n" + str(write_buffer_box_based.get_box()) + "\n"
 
 
 @dataclass
 class ModbusPDUWriteFileRecordRequestBuilder(ModbusPDUBuilder):
     items: List[ModbusPDUWriteFileRecordRequestItem]
 
-<<<<<<< HEAD
-    def build(
-        self,
-    ) -> ModbusPDUWriteFileRecordRequest:
-        modbus_pdu_write_file_record_request: ModbusPDUWriteFileRecordRequest = (
-            ModbusPDUWriteFileRecordRequest(self.items)
-        )
-        return modbus_pdu_write_file_record_request
-=======
     def __post_init__(self):
         pass
 
@@ -152,4 +124,3 @@
         return modbus_pdu_write_file_record_request
 
 
->>>>>>> 5ad2b9b1
