--- conflicted
+++ resolved
@@ -19,23 +19,16 @@
 
 from dataclasses import dataclass
 
-from plc4py.api.exceptions.exceptions import PlcRuntimeException
-from plc4py.api.exceptions.exceptions import SerializationException
 from plc4py.api.messages.PlcMessage import PlcMessage
 from plc4py.protocols.modbus.readwrite.ModbusPDU import ModbusPDU
 from plc4py.protocols.modbus.readwrite.ModbusPDU import ModbusPDUBuilder
 from plc4py.spi.generation.ReadBuffer import ReadBuffer
 from plc4py.spi.generation.WriteBuffer import WriteBuffer
-from typing import Any
 from typing import List
 import math
     
 @dataclass
-<<<<<<< HEAD
-class ModbusPDUReadWriteMultipleHoldingRegistersRequest(ModbusPDU):
-=======
 class ModbusPDUReadWriteMultipleHoldingRegistersRequest(PlcMessage,ModbusPDU):
->>>>>>> 5ad2b9b1
     read_starting_address: int
     read_quantity: int
     write_starting_address: int
@@ -46,15 +39,12 @@
     function_flag: int = 0x17
     response: bool = False
 
-<<<<<<< HEAD
-=======
 
     def __post_init__(self):
         super().__init__( )
 
 
 
->>>>>>> 5ad2b9b1
     def serialize_modbus_pdu_child(self, write_buffer: WriteBuffer):
         write_buffer.push_context("ModbusPDUReadWriteMultipleHoldingRegistersRequest")
 
@@ -81,10 +71,10 @@
 
 
     def length_in_bytes(self) -> int:
-        return int(math.ceil(float(self.length_in_bits() / 8.0)))
+        return int(math.ceil(float(self.get_length_in_bits() / 8.0)))
 
-    def length_in_bits(self) -> int:
-        length_in_bits: int = super().length_in_bits()
+    def get_length_in_bits(self) -> int:
+        length_in_bits: int = super().get_length_in_bits()
         _value: ModbusPDUReadWriteMultipleHoldingRegistersRequest = self
 
         # Simple field (readStartingAddress)
@@ -103,7 +93,7 @@
         length_in_bits += 8
 
         # Array field
-        if self.value is not None:
+        if self.value != None:
             length_in_bits += 8 * len(self.value)
 
 
@@ -114,21 +104,6 @@
     def static_parse_builder(read_buffer: ReadBuffer, response: bool):
         read_buffer.push_context("ModbusPDUReadWriteMultipleHoldingRegistersRequest")
 
-<<<<<<< HEAD
-        read_starting_address: int = read_buffer.read_unsigned_int(
-            logical_name="readStartingAddress"
-        )
-
-        read_quantity: int = read_buffer.read_unsigned_int(logical_name="readQuantity")
-
-        write_starting_address: int = read_buffer.read_unsigned_int(
-            logical_name="writeStartingAddress"
-        )
-
-        write_quantity: int = read_buffer.read_unsigned_int(
-            logical_name="writeQuantity"
-        )
-=======
         self.read_starting_address= read_simple_field("readStartingAddress", read_unsigned_int)
 
         self.read_quantity= read_simple_field("readQuantity", read_unsigned_int)
@@ -136,13 +111,10 @@
         self.write_starting_address= read_simple_field("writeStartingAddress", read_unsigned_int)
 
         self.write_quantity= read_simple_field("writeQuantity", read_unsigned_int)
->>>>>>> 5ad2b9b1
 
-        byte_count: int = read_buffer.read_unsigned_short(logical_name="byteCount")
+        byte_count: int = read_implicit_field("byteCount", read_unsigned_short)
 
-        value: List[Any] = read_buffer.read_array_field(
-            logical_name="value", read_function=read_buffer.read_byte, count=byte_count
-        )
+        value: List[int] = read_buffer.read_byte_array("value", int(byte_count))
 
         read_buffer.pop_context("ModbusPDUReadWriteMultipleHoldingRegistersRequest")
         # Create the instance
@@ -163,37 +135,23 @@
         return hash(self)
 
     def __str__(self) -> str:
-        pass
-        # write_buffer_box_based: WriteBufferBoxBased = WriteBufferBoxBased(True, True)
-        # try:
-        #    write_buffer_box_based.writeSerializable(self)
-        # except SerializationException as e:
-        #    raise PlcRuntimeException(e)
+        write_buffer_box_based: WriteBufferBoxBased = WriteBufferBoxBased(True, True)
+        try:
+            write_buffer_box_based.writeSerializable(self)
+        except SerializationException as e:
+            raise RuntimeException(e)
 
-        # return "\n" + str(write_buffer_box_based.get_box()) + "\n"
+        return "\n" + str(write_buffer_box_based.get_box()) + "\n"
 
 
 @dataclass
 class ModbusPDUReadWriteMultipleHoldingRegistersRequestBuilder(ModbusPDUBuilder):
-    read_starting_address: int
-    read_quantity: int
-    write_starting_address: int
-    write_quantity: int
+    readStartingAddress: int
+    readQuantity: int
+    writeStartingAddress: int
+    writeQuantity: int
     value: List[int]
 
-<<<<<<< HEAD
-    def build(
-        self,
-    ) -> ModbusPDUReadWriteMultipleHoldingRegistersRequest:
-        modbus_pdu_read_write_multiple_holding_registers_request: ModbusPDUReadWriteMultipleHoldingRegistersRequest = ModbusPDUReadWriteMultipleHoldingRegistersRequest(
-            self.read_starting_address,
-            self.read_quantity,
-            self.write_starting_address,
-            self.write_quantity,
-            self.value,
-        )
-        return modbus_pdu_read_write_multiple_holding_registers_request
-=======
     def __post_init__(self):
         pass
 
@@ -202,4 +160,3 @@
         return modbus_pdu_read_write_multiple_holding_registers_request
 
 
->>>>>>> 5ad2b9b1
