--- conflicted
+++ resolved
@@ -19,8 +19,6 @@
 
 from dataclasses import dataclass
 
-from plc4py.api.exceptions.exceptions import PlcRuntimeException
-from plc4py.api.exceptions.exceptions import SerializationException
 from plc4py.api.messages.PlcMessage import PlcMessage
 from plc4py.protocols.modbus.readwrite.ModbusPDU import ModbusPDU
 from plc4py.protocols.modbus.readwrite.ModbusPDU import ModbusPDUBuilder
@@ -31,26 +29,19 @@
 import math
     
 @dataclass
-<<<<<<< HEAD
-class ModbusPDUReadFifoQueueResponse(ModbusPDU):
-=======
 class ModbusPDUReadFifoQueueResponse(PlcMessage,ModbusPDU):
->>>>>>> 5ad2b9b1
     fifo_value: List[int]
     # Accessors for discriminator values.
     error_flag: bool = False
     function_flag: int = 0x18
     response: bool = True
 
-<<<<<<< HEAD
-=======
 
     def __post_init__(self):
         super().__init__( )
 
 
 
->>>>>>> 5ad2b9b1
     def serialize_modbus_pdu_child(self, write_buffer: WriteBuffer):
         write_buffer.push_context("ModbusPDUReadFifoQueueResponse")
 
@@ -69,10 +60,10 @@
 
 
     def length_in_bytes(self) -> int:
-        return int(math.ceil(float(self.length_in_bits() / 8.0)))
+        return int(math.ceil(float(self.get_length_in_bits() / 8.0)))
 
-    def length_in_bits(self) -> int:
-        length_in_bits: int = super().length_in_bits()
+    def get_length_in_bits(self) -> int:
+        length_in_bits: int = super().get_length_in_bits()
         _value: ModbusPDUReadFifoQueueResponse = self
 
         # Implicit Field (byteCount)
@@ -82,7 +73,7 @@
         length_in_bits += 16
 
         # Array field
-        if self.fifo_value is not None:
+        if self.fifo_value != None:
             length_in_bits += 16 * len(self.fifo_value)
 
 
@@ -93,19 +84,11 @@
     def static_parse_builder(read_buffer: ReadBuffer, response: bool):
         read_buffer.push_context("ModbusPDUReadFifoQueueResponse")
 
-        byte_count: int = read_buffer.read_unsigned_int(logical_name="byteCount")
+        byte_count: int = read_implicit_field("byteCount", read_unsigned_int)
 
-        fifo_count: int = read_buffer.read_unsigned_int(logical_name="fifoCount")
+        fifo_count: int = read_implicit_field("fifoCount", read_unsigned_int)
 
-<<<<<<< HEAD
-        fifo_value: List[Any] = read_buffer.read_array_field(
-            logical_name="fifoValue",
-            read_function=read_buffer.read_unsigned_int,
-            count=fifo_count,
-        )
-=======
         fifo_value: List[Any] = read_buffer.read_array_field("fifoValue", read_buffer.read_unsigned_int, count=fifo_count)
->>>>>>> 5ad2b9b1
 
         read_buffer.pop_context("ModbusPDUReadFifoQueueResponse")
         # Create the instance
@@ -126,19 +109,21 @@
         return hash(self)
 
     def __str__(self) -> str:
-        pass
-        # write_buffer_box_based: WriteBufferBoxBased = WriteBufferBoxBased(True, True)
-        # try:
-        #    write_buffer_box_based.writeSerializable(self)
-        # except SerializationException as e:
-        #    raise PlcRuntimeException(e)
+        write_buffer_box_based: WriteBufferBoxBased = WriteBufferBoxBased(True, True)
+        try:
+            write_buffer_box_based.writeSerializable(self)
+        except SerializationException as e:
+            raise RuntimeException(e)
 
-        # return "\n" + str(write_buffer_box_based.get_box()) + "\n"
+        return "\n" + str(write_buffer_box_based.get_box()) + "\n"
 
 
 @dataclass
 class ModbusPDUReadFifoQueueResponseBuilder(ModbusPDUBuilder):
-    fifo_value: List[int]
+    fifoValue: List[int]
+
+    def __post_init__(self):
+        pass
 
     def build(self,) -> ModbusPDUReadFifoQueueResponse:
         modbus_pdu_read_fifo_queue_response: ModbusPDUReadFifoQueueResponse = ModbusPDUReadFifoQueueResponse(self.fifo_value )
