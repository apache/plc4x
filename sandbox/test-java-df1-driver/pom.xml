--- conflicted
+++ resolved
@@ -23,11 +23,7 @@
   <parent>
     <groupId>org.apache.plc4x.sandbox</groupId>
     <artifactId>plc4x-sandbox</artifactId>
-<<<<<<< HEAD
-    <version>0.7.0</version>
-=======
     <version>0.8.0</version>
->>>>>>> ebd0d6cb
   </parent>
 
   <artifactId>test-java-df1-driver</artifactId>
@@ -61,30 +57,18 @@
     <dependency>
       <groupId>org.apache.plc4x</groupId>
       <artifactId>plc4j-api</artifactId>
-<<<<<<< HEAD
-      <version>0.7.0</version>
-=======
       <version>0.8.0</version>
->>>>>>> ebd0d6cb
     </dependency>
 
     <dependency>
       <groupId>org.apache.plc4x</groupId>
       <artifactId>plc4j-transport-serial</artifactId>
-<<<<<<< HEAD
-      <version>0.7.0</version>
-=======
       <version>0.8.0</version>
->>>>>>> ebd0d6cb
     </dependency>
     <dependency>
       <groupId>org.apache.plc4x</groupId>
       <artifactId>plc4j-transport-tcp</artifactId>
-<<<<<<< HEAD
-      <version>0.7.0</version>
-=======
       <version>0.8.0</version>
->>>>>>> ebd0d6cb
       <optional>true</optional>
     </dependency>
 
@@ -102,19 +86,7 @@
       <artifactId>osgi.cmpn</artifactId>
       <version>6.0.0</version>
       <scope>provided</scope>
-<<<<<<< HEAD
-    </dependency>
-
-    <dependency>
-      <groupId>org.apache.plc4x</groupId>
-      <artifactId>plc4x-build-utils-language-java</artifactId>
-      <version>0.7.0</version>
-      <!-- Scope is 'provided' as this way it's not shipped with the driver -->
-      <scope>provided</scope>
-    </dependency>
-=======
     </dependency-->
->>>>>>> ebd0d6cb
 
   <!--  &lt;!&ndash; https://mvnrepository.com/artifact/org.rxtx/rxtx &ndash;&gt;
     <dependency>
@@ -144,20 +116,8 @@
 
     <dependency>
       <groupId>org.apache.plc4x</groupId>
-<<<<<<< HEAD
-      <artifactId>plc4x-protocols-df1</artifactId>
-      <version>0.7.0</version>
-      <!-- Scope is 'provided' as this way it's not shipped with the driver -->
-      <scope>provided</scope>
-    </dependency>
-    <dependency>
-      <groupId>org.apache.plc4x</groupId>
-      <artifactId>plc4j-utils-test-utils</artifactId>
-      <version>0.7.0</version>
-=======
       <artifactId>plc4j-utils-test-utils</artifactId>
       <version>0.8.0</version>
->>>>>>> ebd0d6cb
       <scope>test</scope>
     </dependency>
     <dependency>
