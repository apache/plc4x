--- conflicted
+++ resolved
@@ -23,11 +23,7 @@
   <parent>
     <groupId>org.apache.plc4x.sandbox</groupId>
     <artifactId>plc4x-sandbox</artifactId>
-<<<<<<< HEAD
-    <version>0.6.0</version>
-=======
     <version>0.7.0</version>
->>>>>>> a936a9fe
   </parent>
 
   <artifactId>test-streampipes-plc4x-processors</artifactId>
@@ -58,25 +54,6 @@
 
     <dependency>
       <groupId>org.apache.plc4x</groupId>
-<<<<<<< HEAD
-      <artifactId>plc4j-protocol-driver-base</artifactId>
-      <version>0.6.0</version>
-    </dependency>
-    <dependency>
-      <groupId>org.apache.plc4x</groupId>
-      <artifactId>plc4j-protocol-driver-base-tcp</artifactId>
-      <version>0.6.0</version>
-    </dependency>
-    <dependency>
-      <groupId>org.apache.plc4x.sandbox</groupId>
-      <artifactId>test-java-knxnetip-driver</artifactId>
-      <version>0.6.0</version>
-    </dependency>
-    <dependency>
-      <groupId>org.apache.plc4x.sandbox</groupId>
-      <artifactId>test-java-knxnetip-shared</artifactId>
-      <version>0.6.0</version>
-=======
       <artifactId>plc4j-transport-tcp</artifactId>
       <version>0.7.0</version>
     </dependency>
@@ -84,7 +61,6 @@
       <groupId>org.apache.plc4x</groupId>
       <artifactId>plc4j-driver-knxnetip</artifactId>
       <version>0.7.0</version>
->>>>>>> a936a9fe
     </dependency>
 
     <dependency>
@@ -198,11 +174,7 @@
     <dependency>
       <groupId>org.apache.plc4x.sandbox</groupId>
       <artifactId>test-streampipes-plc4x-shared</artifactId>
-<<<<<<< HEAD
-      <version>0.6.0</version>
-=======
       <version>0.7.0</version>
->>>>>>> a936a9fe
     </dependency>
     <dependency>
       <groupId>ch.qos.logback</groupId>
