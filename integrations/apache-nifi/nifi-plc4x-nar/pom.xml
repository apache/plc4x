--- conflicted
+++ resolved
@@ -19,11 +19,7 @@
   <parent>
     <groupId>org.apache.plc4x</groupId>
     <artifactId>apache-nifi</artifactId>
-<<<<<<< HEAD
-    <version>0.2.0</version>
-=======
     <version>0.3.0</version>
->>>>>>> ed21ab16
   </parent>
 
   <artifactId>nifi-plc4x-nar</artifactId>
@@ -40,54 +36,17 @@
     <dependency>
       <groupId>org.apache.plc4x</groupId>
       <artifactId>nifi-plc4x-processors</artifactId>
-<<<<<<< HEAD
-      <version>0.2.0</version>
-=======
       <version>0.3.0</version>
->>>>>>> ed21ab16
     </dependency>
     <!-- PLC4X -->
     <dependency>
       <groupId>org.apache.plc4x</groupId>
       <artifactId>plc4j-api</artifactId>
-<<<<<<< HEAD
-      <version>0.2.0</version>
-    </dependency>
-    <dependency>
-      <groupId>org.apache.plc4x</groupId>
-      <artifactId>plc4j-core</artifactId>
-      <version>0.2.0</version>
-=======
       <version>0.3.0</version>
->>>>>>> ed21ab16
     </dependency>
     <!-- Bundle Drivers -->
     <dependency>
       <groupId>org.apache.plc4x</groupId>
-<<<<<<< HEAD
-      <artifactId>plc4j-protocol-ads</artifactId>
-      <version>0.2.0</version>
-    </dependency>
-    <dependency>
-      <groupId>org.apache.plc4x</groupId>
-      <artifactId>plc4j-protocol-ethernetip</artifactId>
-      <version>0.2.0</version>
-    </dependency>
-    <dependency>
-      <groupId>org.apache.plc4x</groupId>
-      <artifactId>plc4j-protocol-modbus</artifactId>
-      <version>0.2.0</version>
-    </dependency>
-    <dependency>
-      <groupId>org.apache.plc4x</groupId>
-      <artifactId>plc4j-protocol-s7</artifactId>
-      <version>0.2.0</version>
-    </dependency>
-    <dependency>
-      <groupId>org.apache.plc4x</groupId>
-      <artifactId>plc4j-protocol-test</artifactId>
-      <version>0.2.0</version>
-=======
       <artifactId>plc4j-driver-ads</artifactId>
       <version>0.3.0</version>
     </dependency>
@@ -110,7 +69,6 @@
       <groupId>org.apache.plc4x</groupId>
       <artifactId>plc4j-driver-simulated</artifactId>
       <version>0.3.0</version>
->>>>>>> ed21ab16
     </dependency>
   </dependencies>
 
