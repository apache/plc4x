--- conflicted
+++ resolved
@@ -24,11 +24,7 @@
   <parent>
     <groupId>org.apache.plc4x</groupId>
     <artifactId>plc4x-parent</artifactId>
-<<<<<<< HEAD
-    <version>0.2.0</version>
-=======
     <version>0.3.0</version>
->>>>>>> ed21ab16
   </parent>
 
   <groupId>org.apache.plc4x.examples</groupId>
@@ -43,12 +39,7 @@
     <module>hello-cloud-azure</module>
     <module>hello-cloud-google</module>
     <module>hello-connectivity-kafka</module>
-<<<<<<< HEAD
-    <!-- Disabled for release as it contains SNAPSHOT dependencies -->
-    <!--module>hello-connectivity-mqtt</module-->
-=======
     <!--<module>hello-connectivity-mqtt</module>-->
->>>>>>> ed21ab16
     <module>hello-integration-edgent</module>
     <module>hello-opm</module>
     <module>hello-storage-elasticsearch</module>
