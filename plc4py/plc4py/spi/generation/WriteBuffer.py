#  Licensed to the Apache Software Foundation (ASF) under one
#  or more contributor license agreements.  See the NOTICE file
#  distributed with this work for additional information
#  regarding copyright ownership.  The ASF licenses this file
#  to you under the Apache License, Version 2.0 (the
#  "License"); you may not use this file except in compliance
#  with the License.  You may obtain a copy of the License at
#
#    https://www.apache.org/licenses/LICENSE-2.0
#
#  Unless required by applicable law or agreed to in writing,
#  software distributed under the License is distributed on an
#  "AS IS" BASIS, WITHOUT WARRANTIES OR CONDITIONS OF ANY
#  KIND, either express or implied.  See the License for the
#  specific language governing permissions and limitations
#  under the License.
import struct
import types
from abc import ABCMeta
from ctypes import (
    c_byte,
    c_double,
    c_float,
    c_int8,
    c_int16,
    c_int32,
    c_int64,
    c_ubyte,
    c_uint8,
    c_uint16,
    c_uint32,
    c_uint64,
)
from dataclasses import dataclass
from typing import List, Union

from bitarray import bitarray
from bitarray.util import zeros
<<<<<<< HEAD
from typing_extensions import override
import xml.etree.ElementTree as ET

=======
>>>>>>> 7889c877
from plc4py.api.exceptions.exceptions import SerializationException
from plc4py.api.messages.PlcMessage import PlcMessage
from plc4py.utils.GenericTypes import ByteOrder, ByteOrderAware
from xsdata.utils.text import camel_case


class PositionAware:
    def get_pos(self) -> int:
        raise NotImplementedError


@dataclass
class WriteBuffer(ByteOrderAware, PositionAware):
    byte_order: ByteOrder

    def get_pos(self) -> int:
        raise NotImplementedError

    def push_context(self, logical_name: str, **kwargs) -> None:
        raise NotImplementedError

    def pop_context(self, logical_name: str, **kwargs) -> None:
        raise NotImplementedError

    def write_bit(self, value: bool, logical_name: str = "", **kwargs) -> None:
        raise NotImplementedError

    def write_byte(
        self, value: int, bit_length: int = 8, logical_name: str = "", **kwargs
    ) -> None:
        self.write_signed_byte(value, 8, logical_name, **kwargs)

    def write_byte_array(
        self, value: List[int], logical_name: str = "", **kwargs
    ) -> None:
        raise NotImplementedError

    def write_unsigned_byte(
        self, value: int, bit_length: int = 8, logical_name: str = "", **kwargs
    ) -> None:
        raise NotImplementedError

    def write_unsigned_short(
        self,
        value: int,
        bit_length: int = 16,
        logical_name: str = "",
        **kwargs,
    ) -> None:
        raise NotImplementedError

    def write_unsigned_int(
        self,
        value: int,
        bit_length: int = 32,
        logical_name: str = "",
        **kwargs,
    ) -> None:
        raise NotImplementedError

    def write_unsigned_long(
        self,
        value: int,
        bit_length: int = 64,
        logical_name: str = "",
        **kwargs,
    ) -> None:
        raise NotImplementedError

    def write_signed_byte(
        self, value: int, bit_length: int = 8, logical_name: str = "", **kwargs
    ) -> None:
        raise NotImplementedError

    def write_short(
        self,
        value: int,
        bit_length: int = 16,
        logical_name: str = "",
        **kwargs,
    ) -> None:
        raise NotImplementedError

    def write_int(
        self,
        value: int,
        bit_length: int = 32,
        logical_name: str = "",
        **kwargs,
    ) -> None:
        raise NotImplementedError

    def write_long(
        self,
        value: int,
        bit_length: int = 64,
        logical_name: str = "",
        **kwargs,
    ) -> None:
        raise NotImplementedError

    def write_float(
        self,
        value: float,
        bit_length: int = 32,
        logical_name: str = "",
        **kwargs,
    ) -> None:
        raise NotImplementedError

    def write_double(
        self,
        value: float,
        bit_length: int = 64,
        logical_name: str = "",
        **kwargs,
    ) -> None:
        raise NotImplementedError

    def write_str(
        self,
        value: str,
        bit_length: int = -1,
        logical_name: str = "",
        encoding: str = "UTF-8",
        **kwargs,
    ) -> None:
        raise NotImplementedError

    def write_complex_array(
        self, value: List[PlcMessage], logical_name: str = "", **kwargs
    ) -> None:
        raise NotImplementedError

    def write_manual(self, logical_name: str = "", write_function=None, **kwargs):
        if isinstance(write_function, types.FunctionType):
            return write_function()

    #
    # This method can be used to influence serializing (e.g. intercept whole types and render them in a simplified form)
    #
    # @param value the value to be serialized
    # @throws SerializationException if something goes wrong
    #
    def write_serializable(self, value, logical_name="") -> None:
        value.serialize(self)


class WriteBufferByteBased(WriteBuffer, metaclass=ABCMeta):
    NUMERIC_UNION = Union[
        c_ubyte,
        c_byte,
        c_uint8,
        c_uint16,
        c_uint32,
        c_uint64,
        c_int8,
        c_int16,
        c_int32,
        c_int64,
        c_float,
        c_double,
    ]

    def __init__(self, size: int, byte_order: ByteOrder):
        # This refers to the bit alignment, which we always use big bit endianess
        self.bb = zeros(size * 8, endian=ByteOrder.get_short_name(ByteOrder.BIG_ENDIAN))
        self.byte_order = byte_order
        self.position: int = 0

    def get_bytes(self) -> memoryview:
        return memoryview(self.bb)

    def get_pos(self) -> int:
        return self.position

    def push_context(self, logical_name: str, **kwargs) -> None:
        # byte buffer need no context handling
        pass

    def pop_context(self, logical_name: str, **kwargs) -> None:
        # Byte Based Buffer doesn't need a context.
        pass

    def write_bit(self, value: bool, logical_name: str = "", **kwargs) -> None:
        self.bb[self.position] = value
        self.position += 1

    def write_byte(self, value: int, logical_name: str = "", **kwargs) -> None:
        self.write_unsigned_byte(value, 8, logical_name, **kwargs)

    def write_byte_array(
        self, value: List[int], logical_name: str = "", **kwargs
    ) -> None:
        for a_byte in value:
            self.write_unsigned_byte(a_byte, 8, logical_name, **kwargs)

    def write_unsigned_byte(
        self, value: int, bit_length: int = 8, logical_name: str = "", **kwargs
    ) -> None:
        if bit_length <= 0:
            raise SerializationException("unsigned byte must contain at least 1 bit")
        elif bit_length > 8:
            raise SerializationException("unsigned byte can only contain max 8 bits")
        else:
            self._handle_numeric_encoding(
                value, bit_length, numeric_format="B", **kwargs
            )

    def write_unsigned_short(
        self,
        value: int,
        bit_length: int = 16,
        logical_name: str = "",
        **kwargs,
    ) -> None:
        if bit_length <= 0:
            raise SerializationException("unsigned short must contain at least 1 bit")
        elif bit_length > 16:
            raise SerializationException("unsigned short can only contain max 16 bits")
        else:
            self._handle_numeric_encoding(
                value, bit_length, numeric_format="H", **kwargs
            )

    def write_unsigned_int(
        self,
        value: int,
        bit_length: int = 32,
        logical_name: str = "",
        **kwargs,
    ) -> None:
        if bit_length <= 0:
            raise SerializationException("unsigned int must contain at least 1 bit")
        elif bit_length > 32:
            raise SerializationException("unsigned int can only contain max 32 bits")
        else:
            self._handle_numeric_encoding(
                value, bit_length, numeric_format="I", **kwargs
            )

    def write_unsigned_long(
        self,
        value: int,
        bit_length: int = 64,
        logical_name: str = "",
        **kwargs,
    ) -> None:
        if bit_length <= 0:
            raise SerializationException("unsigned long must contain at least 1 bit")
        elif bit_length > 64:
            raise SerializationException("unsigned long can only contain max 16 bits")
        else:
            self._handle_numeric_encoding(
                value, bit_length, numeric_format="Q", **kwargs
            )

    def write_signed_byte(
        self, value: int, bit_length: int = 8, logical_name: str = "", **kwargs
    ) -> None:
        if bit_length <= 0:
            raise SerializationException("Signed byte must contain at least 1 bit")
        elif bit_length > 8:
            raise SerializationException("Signed byte can only contain max 8 bits")
        self._handle_numeric_encoding(value, bit_length, numeric_format="b", **kwargs)

    def write_short(
        self,
        value: int,
        bit_length: int = 16,
        logical_name: str = "",
        **kwargs,
    ) -> None:
        if bit_length <= 0:
            raise SerializationException("Signed short must contain at least 1 bit")
        elif bit_length > 16:
            raise SerializationException("Signed short can only contain max 16 bits")
        self._handle_numeric_encoding(value, bit_length, numeric_format="h", **kwargs)

    def write_int(
        self,
        value: int,
        bit_length: int = 32,
        logical_name: str = "",
        **kwargs,
    ) -> None:
        if bit_length <= 0:
            raise SerializationException("Signed int must contain at least 1 bit")
        elif bit_length > 32:
            raise SerializationException("Signed int can only contain max 32 bits")
        self._handle_numeric_encoding(value, bit_length, numeric_format="i", **kwargs)

    def write_long(
        self,
        value: int,
        bit_length: int = 64,
        logical_name: str = "",
        **kwargs,
    ) -> None:
        if bit_length <= 0:
            raise SerializationException("Signed long must contain at least 1 bit")
        elif bit_length > 64:
            raise SerializationException("Signed long can only contain max 64 bits")
        self._handle_numeric_encoding(value, bit_length, numeric_format="q", **kwargs)

    def write_float(
        self,
        value: float,
        bit_length: int = 32,
        logical_name: str = "",
        **kwargs,
    ) -> None:
        if bit_length <= 0:
            raise SerializationException("Float must contain at least 1 bit")
        elif bit_length > 32:
            raise SerializationException("Float can only contain max 32 bits")
        self._handle_numeric_encoding(value, bit_length, numeric_format="f", **kwargs)

    def write_double(
        self,
        value: float,
        bit_length: int = 64,
        logical_name: str = "",
        **kwargs,
    ) -> None:
        if bit_length <= 0:
            raise SerializationException("Double must contain at least 1 bit")
        elif bit_length > 64:
            raise SerializationException("Double can only contain max 64 bits")
        self._handle_numeric_encoding(value, bit_length, numeric_format="d", **kwargs)

    def write_complex_array(
        self, value: List[PlcMessage], logical_name: str = "", **kwargs
    ) -> None:
        for item in value:
            self.push_context(logical_name, **kwargs)
            self.write_serializable(item, logical_name="")
            self.pop_context(logical_name, **kwargs)

    def _handle_numeric_encoding(self, value, bit_length: int, **kwargs):
        bit_order = kwargs.get("bit_order", ByteOrder.BIG_ENDIAN)
        byte_order = kwargs.get("byte_order", self.byte_order)
        numeric_format = kwargs.get("numeric_format", "I")
        value_encoding: str = kwargs.get("encoding", "default")
        if value_encoding == "ASCII":
            if bit_length % 8 != 0:
                raise SerializationException(
                    "'ASCII' encoded fields must have a length that is a multiple of 8 bits long"
                )
            string_value: str = "{}".format(value.value)
            src = bitarray(endian=ByteOrder.get_short_name(bit_order))
            src.frombytes(bytearray(string_value, value_encoding))
            self.bb[self.position : self.position + bit_length] = src[:bit_length]
            self.position += bit_length
        elif value_encoding == "default":
            src = bitarray(endian=ByteOrder.get_short_name(bit_order))
            endianness: str = ">"
            if byte_order == ByteOrder.LITTLE_ENDIAN:
                endianness = "<"
            result: bytes = struct.pack(
                endianness + numeric_format,
                value,
            )
            src.frombytes(result)
            if bit_length < 8:
                self.bb[self.position : self.position + bit_length] = src[-bit_length:]
            else:
                self.bb[self.position : self.position + bit_length] = src[:bit_length]
            self.position += bit_length





class WriteBufferXmlBased(WriteBuffer, metaclass=ABCMeta):
    NUMERIC_UNION = Union[
        c_ubyte,
        c_byte,
        c_uint8,
        c_uint16,
        c_uint32,
        c_uint64,
        c_int8,
        c_int16,
        c_int32,
        c_int64,
        c_float,
        c_double,
    ]

    def __init__(self,byte_order: ByteOrder = ByteOrder.BIG_ENDIAN):
        # This refers to the bit alignment, which we always use big bit endianess
        self.byte_order = byte_order
        self.position = 0
        self.stack = []

    def get_bytes(self) -> memoryview:
        return memoryview(bytearray([]))

    def get_pos(self) -> int:
        return self.position

    def push_context(self, logical_name: str, **kwargs) -> None:
        new_element: ET.Element = ET.Element(logical_name)
        if len(self.stack) > 0:
            self.stack[-1].append(new_element)
        else:
            self.stack.append(new_element)
        self.stack.append(new_element)

    def pop_context(self, logical_name: str, **kwargs) -> None:
        self.stack.pop()

    def write_bit(self, value: bool, logical_name: str = "", **kwargs) -> None:
        data_type: str = "bit"
        data: str = str(value).lower()
        if 'bit_length' in kwargs:
            kwargs['bit_length'] = str(kwargs['bit_length'])
        else:
            kwargs['bit_length'] = str(1)
        self._create_and_append(camel_case(logical_name), data_type, data, **kwargs)


    def write_byte(self, value: int, logical_name: str = "", **kwargs) -> None:
        data_type: str = "byte"
        data: str = str(value)
        if 'bit_length' in kwargs:
            kwargs['bit_length'] = str(kwargs['bit_length'])
        else:
            kwargs['bit_length'] = str(8)
        self._create_and_append(camel_case(logical_name), data_type, data, **kwargs)

    def write_byte_array(
        self, value: List[int], logical_name: str = "", **kwargs
    ) -> None:
        data_type: str = "byte"
        data: str = str(value)
        if 'bit_length' in kwargs:
            kwargs['bit_length'] = str(kwargs['bit_length'])
        else:
            kwargs['bit_length'] = str(len(value) * 8)
        self._create_and_append(camel_case(logical_name), data_type, data, **kwargs)

    def write_unsigned_byte(
        self, value: int, bit_length: int = 8, logical_name: str = "", **kwargs
    ) -> None:
        data_type: str = "uint"
        data: str = str(value)
        bit_length: str = str(bit_length)
        self._create_and_append(camel_case(logical_name), data_type, data, bit_length, **kwargs)

    def write_unsigned_short(
        self,
        value: int,
        bit_length: int = 16,
        logical_name: str = "",
        **kwargs,
    ) -> None:
        data_type: str = "uint"
        data: str = str(value)
        bit_length: str = str(bit_length)
        self._create_and_append(camel_case(logical_name), data_type, data, bit_length, **kwargs)

    def write_unsigned_int(
        self,
        value: int,
        bit_length: int = 32,
        logical_name: str = "",
        **kwargs,
    ) -> None:
        data_type: str = "udint"
        data: str = str(value)
        bit_length: str = str(bit_length)
        self._create_and_append(camel_case(logical_name), data_type, data, bit_length, **kwargs)

    def write_unsigned_long(
        self,
        value: int,
        bit_length: int = 64,
        logical_name: str = "",
        **kwargs,
    ) -> None:
        data_type: str = "ulint"
        data: str = str(value)
        bit_length: str = str(bit_length)
        self._create_and_append(camel_case(logical_name), data_type, data, bit_length, **kwargs)

    def write_signed_byte(
        self, value: int, bit_length: int = 8, logical_name: str = "", **kwargs
    ) -> None:
        data_type: str = "byte"
        data: str = str(value)
        bit_length: str = str(bit_length)
        self._create_and_append(camel_case(logical_name), data_type, data, bit_length, **kwargs)

    def write_short(
        self,
        value: int,
        bit_length: int = 16,
        logical_name: str = "",
        **kwargs,
    ) -> None:
        data_type: str = "int"
        data: str = str(value)
        bit_length: str = str(bit_length)
        self._create_and_append(camel_case(logical_name), data_type, data, bit_length, **kwargs)

    def write_int(
        self,
        value: int,
        bit_length: int = 32,
        logical_name: str = "",
        **kwargs,
    ) -> None:
        data_type: str = "dint"
        data: str = str(value)
        bit_length: str = str(bit_length)
        self._create_and_append(camel_case(logical_name), data_type, data, bit_length, **kwargs)

    def write_long(
        self,
        value: int,
        bit_length: int = 64,
        logical_name: str = "",
        **kwargs,
    ) -> None:
        data_type: str = "lint"
        data: str = str(value)
        bit_length: str = str(bit_length)
        self._create_and_append(camel_case(logical_name), data_type, data, bit_length, **kwargs)

    def write_float(
        self,
        value: float,
        bit_length: int = 32,
        logical_name: str = "",
        **kwargs,
    ) -> None:
        data_type: str = "real"
        data: str = str(value)
        bit_length: str = str(bit_length)
        self._create_and_append(camel_case(logical_name), data_type, data, bit_length, **kwargs)

    def write_double(
        self,
        value: float,
        bit_length: int = 64,
        logical_name: str = "",
        **kwargs,
    ) -> None:
        data_type: str = "lreal"
        data: str = str(value)
        bit_length: str = str(bit_length)
        self._create_and_append(camel_case(logical_name), data_type, data, bit_length, **kwargs)

    def write_complex_array(
        self, value: List[PlcMessage], logical_name: str = "", **kwargs
    ) -> None:
        for _ in value:
            new_element: ET.Element = ET.Element(logical_name)
            self.stack[-1].append(new_element)
            self.stack.append(new_element)

    def _create_and_append(self, logical_name: str, data_type: str, data: str, bit_length: str, **kwargs) -> None:
        new_element: ET.Element = ET.Element(logical_name)
        new_element.set('dataType', data_type)
        new_element.set('bitlength', bit_length)
        new_element.text = data
        if len(self.stack) > 0:
            self.stack[-1].append(new_element)
        else:
            self.stack.append(new_element)

    def to_xml_string(self) -> str:
        ET.indent(self.stack[0], space="\t", level=0)
        return ET.tostring(self.stack[0]).decode("utf-8")<|MERGE_RESOLUTION|>--- conflicted
+++ resolved
@@ -36,12 +36,9 @@
 
 from bitarray import bitarray
 from bitarray.util import zeros
-<<<<<<< HEAD
 from typing_extensions import override
 import xml.etree.ElementTree as ET
 
-=======
->>>>>>> 7889c877
 from plc4py.api.exceptions.exceptions import SerializationException
 from plc4py.api.messages.PlcMessage import PlcMessage
 from plc4py.utils.GenericTypes import ByteOrder, ByteOrderAware
@@ -85,29 +82,17 @@
         raise NotImplementedError
 
     def write_unsigned_short(
-        self,
-        value: int,
-        bit_length: int = 16,
-        logical_name: str = "",
-        **kwargs,
+        self, value: int, bit_length: int = 16, logical_name: str = "", **kwargs
     ) -> None:
         raise NotImplementedError
 
     def write_unsigned_int(
-        self,
-        value: int,
-        bit_length: int = 32,
-        logical_name: str = "",
-        **kwargs,
+        self, value: int, bit_length: int = 32, logical_name: str = "", **kwargs
     ) -> None:
         raise NotImplementedError
 
     def write_unsigned_long(
-        self,
-        value: int,
-        bit_length: int = 64,
-        logical_name: str = "",
-        **kwargs,
+        self, value: int, bit_length: int = 64, logical_name: str = "", **kwargs
     ) -> None:
         raise NotImplementedError
 
@@ -117,47 +102,27 @@
         raise NotImplementedError
 
     def write_short(
-        self,
-        value: int,
-        bit_length: int = 16,
-        logical_name: str = "",
-        **kwargs,
+        self, value: int, bit_length: int = 16, logical_name: str = "", **kwargs
     ) -> None:
         raise NotImplementedError
 
     def write_int(
-        self,
-        value: int,
-        bit_length: int = 32,
-        logical_name: str = "",
-        **kwargs,
+        self, value: int, bit_length: int = 32, logical_name: str = "", **kwargs
     ) -> None:
         raise NotImplementedError
 
     def write_long(
-        self,
-        value: int,
-        bit_length: int = 64,
-        logical_name: str = "",
-        **kwargs,
+        self, value: int, bit_length: int = 64, logical_name: str = "", **kwargs
     ) -> None:
         raise NotImplementedError
 
     def write_float(
-        self,
-        value: float,
-        bit_length: int = 32,
-        logical_name: str = "",
-        **kwargs,
+        self, value: float, bit_length: int = 32, logical_name: str = "", **kwargs
     ) -> None:
         raise NotImplementedError
 
     def write_double(
-        self,
-        value: float,
-        bit_length: int = 64,
-        logical_name: str = "",
-        **kwargs,
+        self, value: float, bit_length: int = 64, logical_name: str = "", **kwargs
     ) -> None:
         raise NotImplementedError
 
@@ -167,7 +132,7 @@
         bit_length: int = -1,
         logical_name: str = "",
         encoding: str = "UTF-8",
-        **kwargs,
+        **kwargs
     ) -> None:
         raise NotImplementedError
 
@@ -413,9 +378,6 @@
             self.position += bit_length
 
 
-
-
-
 class WriteBufferXmlBased(WriteBuffer, metaclass=ABCMeta):
     NUMERIC_UNION = Union[
         c_ubyte,
@@ -464,7 +426,6 @@
             kwargs['bit_length'] = str(1)
         self._create_and_append(camel_case(logical_name), data_type, data, **kwargs)
 
-
     def write_byte(self, value: int, logical_name: str = "", **kwargs) -> None:
         data_type: str = "byte"
         data: str = str(value)
