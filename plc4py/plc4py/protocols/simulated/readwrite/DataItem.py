#
# Licensed to the Apache Software Foundation (ASF) under one
# or more contributor license agreements.  See the NOTICE file
# distributed with this work for additional information
# regarding copyright ownership.  The ASF licenses this file
# to you under the Apache License, Version 2.0 (the
# "License"); you may not use this file except in compliance
# with the License.  You may obtain a copy of the License at
#
#     https://www.apache.org/licenses/LICENSE-2.0
#
# Unless required by applicable law or agreed to in writing,
# software distributed under the License is distributed on an
# "AS IS" BASIS, WITHOUT WARRANTIES OR CONDITIONS OF ANY
# KIND, either express or implied.  See the License for the
# specific language governing permissions and limitations
# under the License.
#

from plc4py.api.value.PlcValue import PlcValue
from plc4py.spi.generation.ReadBuffer import ReadBuffer
from plc4py.spi.generation.WriteBuffer import WriteBuffer
from plc4py.spi.values.PlcValues import PlcBOOL
from plc4py.spi.values.PlcValues import PlcBYTE
from plc4py.spi.values.PlcValues import PlcCHAR
from plc4py.spi.values.PlcValues import PlcDINT
from plc4py.spi.values.PlcValues import PlcDWORD
from plc4py.spi.values.PlcValues import PlcINT
from plc4py.spi.values.PlcValues import PlcLINT
from plc4py.spi.values.PlcValues import PlcLREAL
from plc4py.spi.values.PlcValues import PlcLWORD
from plc4py.spi.values.PlcValues import PlcList
from plc4py.spi.values.PlcValues import PlcREAL
from plc4py.spi.values.PlcValues import PlcSINT
from plc4py.spi.values.PlcValues import PlcSTRING
from plc4py.spi.values.PlcValues import PlcUDINT
from plc4py.spi.values.PlcValues import PlcUINT
from plc4py.spi.values.PlcValues import PlcULINT
from plc4py.spi.values.PlcValues import PlcUSINT
from plc4py.spi.values.PlcValues import PlcWCHAR
from plc4py.spi.values.PlcValues import PlcWORD
from plc4py.utils.GenericTypes import ByteOrder
from typing import List
from typing import cast
import math


class DataItem:
    @staticmethod
    def static_parse(read_buffer: ReadBuffer, data_type: str, number_of_values: int):
<<<<<<< HEAD
        if data_type == "_bool" and number_of_values == int(1):  # BOOL
=======
        if data_type == "BOOL" and number_of_values == int(1):  # BOOL
>>>>>>> c1902294

            # Simple Field (value)
            value: bool = read_buffer.read_bit("")

            return PlcBOOL(value)
<<<<<<< HEAD
        if data_type == "_bool":  # List
=======
        if data_type == "BOOL":  # List
>>>>>>> c1902294
            # Array field (value)
            # Count array
            item_count: int = int(number_of_values)
            value: List[PlcValue] = []
            for _ in range(item_count):
                value.append(PlcBOOL(bool(read_buffer.read_bit(""))))

            return PlcList(value)
<<<<<<< HEAD
        if data_type == "_byte" and number_of_values == int(1):  # BYTE
=======
        if data_type == "BYTE" and number_of_values == int(1):  # BYTE
>>>>>>> c1902294

            # Simple Field (value)
            value: int = read_buffer.read_unsigned_short(8, logical_name="")

            return PlcBYTE(value)
<<<<<<< HEAD
        if data_type == "_byte":  # List
=======
        if data_type == "BYTE":  # List
>>>>>>> c1902294
            # Array field (value)
            # Count array
            item_count: int = int(number_of_values)
            value: List[PlcValue] = []
            for _ in range(item_count):
                value.append(
                    PlcUINT(int(read_buffer.read_unsigned_short(8, logical_name="")))
                )

            return PlcList(value)
<<<<<<< HEAD
        if data_type == "_word" and number_of_values == int(1):  # WORD
=======
        if data_type == "WORD" and number_of_values == int(1):  # WORD
>>>>>>> c1902294

            # Simple Field (value)
            value: int = read_buffer.read_unsigned_int(16, logical_name="")

            return PlcWORD(value)
<<<<<<< HEAD
        if data_type == "_word":  # List
=======
        if data_type == "WORD":  # List
>>>>>>> c1902294
            # Array field (value)
            # Count array
            item_count: int = int(number_of_values)
            value: List[PlcValue] = []
            for _ in range(item_count):
                value.append(
                    PlcUDINT(int(read_buffer.read_unsigned_int(16, logical_name="")))
                )

            return PlcList(value)
<<<<<<< HEAD
        if data_type == "_dword" and number_of_values == int(1):  # DWORD
=======
        if data_type == "DWORD" and number_of_values == int(1):  # DWORD
>>>>>>> c1902294

            # Simple Field (value)
            value: int = read_buffer.read_unsigned_long(32, logical_name="")

            return PlcDWORD(value)
<<<<<<< HEAD
        if data_type == "_dword":  # List
=======
        if data_type == "DWORD":  # List
>>>>>>> c1902294
            # Array field (value)
            # Count array
            item_count: int = int(number_of_values)
            value: List[PlcValue] = []
            for _ in range(item_count):
                value.append(
                    PlcULINT(int(read_buffer.read_unsigned_long(32, logical_name="")))
                )

            return PlcList(value)
<<<<<<< HEAD
        if data_type == "_lword" and number_of_values == int(1):  # LWORD
=======
        if data_type == "LWORD" and number_of_values == int(1):  # LWORD
>>>>>>> c1902294

            # Simple Field (value)
            value: int = read_buffer.read_unsigned_long(64, logical_name="")

            return PlcLWORD(value)
<<<<<<< HEAD
        if data_type == "_lword":  # List
=======
        if data_type == "LWORD":  # List
>>>>>>> c1902294
            # Array field (value)
            # Count array
            item_count: int = int(number_of_values)
            value: List[PlcValue] = []
            for _ in range(item_count):
                value.append(
                    PlcLINT(int(read_buffer.read_unsigned_long(64, logical_name="")))
                )

            return PlcList(value)
<<<<<<< HEAD
        if data_type == "_sint" and number_of_values == int(1):  # SINT
=======
        if data_type == "SINT" and number_of_values == int(1):  # SINT
>>>>>>> c1902294

            # Simple Field (value)
            value: int = read_buffer.read_signed_byte(8, logical_name="")

            return PlcSINT(value)
<<<<<<< HEAD
        if data_type == "_sint":  # List
=======
        if data_type == "SINT":  # List
>>>>>>> c1902294
            # Array field (value)
            # Count array
            item_count: int = int(number_of_values)
            value: List[PlcValue] = []
            for _ in range(item_count):
                value.append(
                    PlcSINT(int(read_buffer.read_signed_byte(8, logical_name="")))
                )

            return PlcList(value)
<<<<<<< HEAD
        if data_type == "_int" and number_of_values == int(1):  # INT
=======
        if data_type == "INT" and number_of_values == int(1):  # INT
>>>>>>> c1902294

            # Simple Field (value)
            value: int = read_buffer.read_short(16, logical_name="")

            return PlcINT(value)
<<<<<<< HEAD
        if data_type == "_int":  # List
=======
        if data_type == "INT":  # List
>>>>>>> c1902294
            # Array field (value)
            # Count array
            item_count: int = int(number_of_values)
            value: List[PlcValue] = []
            for _ in range(item_count):
                value.append(PlcINT(int(read_buffer.read_short(16, logical_name=""))))

            return PlcList(value)
<<<<<<< HEAD
        if data_type == "_dint" and number_of_values == int(1):  # DINT
=======
        if data_type == "DINT" and number_of_values == int(1):  # DINT
>>>>>>> c1902294

            # Simple Field (value)
            value: int = read_buffer.read_int(32, logical_name="")

            return PlcDINT(value)
<<<<<<< HEAD
        if data_type == "_dint":  # List
=======
        if data_type == "DINT":  # List
>>>>>>> c1902294
            # Array field (value)
            # Count array
            item_count: int = int(number_of_values)
            value: List[PlcValue] = []
            for _ in range(item_count):
                value.append(PlcDINT(int(read_buffer.read_int(32, logical_name=""))))

            return PlcList(value)
<<<<<<< HEAD
        if data_type == "_lint" and number_of_values == int(1):  # LINT
=======
        if data_type == "LINT" and number_of_values == int(1):  # LINT
>>>>>>> c1902294

            # Simple Field (value)
            value: int = read_buffer.read_long(64, logical_name="")

            return PlcLINT(value)
<<<<<<< HEAD
        if data_type == "_lint":  # List
=======
        if data_type == "LINT":  # List
>>>>>>> c1902294
            # Array field (value)
            # Count array
            item_count: int = int(number_of_values)
            value: List[PlcValue] = []
            for _ in range(item_count):
                value.append(PlcLINT(int(read_buffer.read_long(64, logical_name=""))))

            return PlcList(value)
<<<<<<< HEAD
        if data_type == "_usint" and number_of_values == int(1):  # USINT
=======
        if data_type == "USINT" and number_of_values == int(1):  # USINT
>>>>>>> c1902294

            # Simple Field (value)
            value: int = read_buffer.read_unsigned_short(8, logical_name="")

            return PlcUSINT(value)
<<<<<<< HEAD
        if data_type == "_usint":  # List
=======
        if data_type == "USINT":  # List
>>>>>>> c1902294
            # Array field (value)
            # Count array
            item_count: int = int(number_of_values)
            value: List[PlcValue] = []
            for _ in range(item_count):
                value.append(
                    PlcUINT(int(read_buffer.read_unsigned_short(8, logical_name="")))
                )

            return PlcList(value)
<<<<<<< HEAD
        if data_type == "_uint" and number_of_values == int(1):  # UINT
=======
        if data_type == "UINT" and number_of_values == int(1):  # UINT
>>>>>>> c1902294

            # Simple Field (value)
            value: int = read_buffer.read_unsigned_int(16, logical_name="")

            return PlcUINT(value)
<<<<<<< HEAD
        if data_type == "_uint":  # List
=======
        if data_type == "UINT":  # List
>>>>>>> c1902294
            # Array field (value)
            # Count array
            item_count: int = int(number_of_values)
            value: List[PlcValue] = []
            for _ in range(item_count):
                value.append(
                    PlcUDINT(int(read_buffer.read_unsigned_int(16, logical_name="")))
                )

            return PlcList(value)
<<<<<<< HEAD
        if data_type == "_udint" and number_of_values == int(1):  # UDINT
=======
        if data_type == "UDINT" and number_of_values == int(1):  # UDINT
>>>>>>> c1902294

            # Simple Field (value)
            value: int = read_buffer.read_unsigned_long(32, logical_name="")

            return PlcUDINT(value)
<<<<<<< HEAD
        if data_type == "_udint":  # List
=======
        if data_type == "UDINT":  # List
>>>>>>> c1902294
            # Array field (value)
            # Count array
            item_count: int = int(number_of_values)
            value: List[PlcValue] = []
            for _ in range(item_count):
                value.append(
                    PlcULINT(int(read_buffer.read_unsigned_long(32, logical_name="")))
                )

            return PlcList(value)
<<<<<<< HEAD
        if data_type == "_ulint" and number_of_values == int(1):  # ULINT
=======
        if data_type == "ULINT" and number_of_values == int(1):  # ULINT
>>>>>>> c1902294

            # Simple Field (value)
            value: int = read_buffer.read_unsigned_long(64, logical_name="")

            return PlcULINT(value)
<<<<<<< HEAD
        if data_type == "_ulint":  # List
=======
        if data_type == "ULINT":  # List
>>>>>>> c1902294
            # Array field (value)
            # Count array
            item_count: int = int(number_of_values)
            value: List[PlcValue] = []
            for _ in range(item_count):
                value.append(
                    PlcLINT(int(read_buffer.read_unsigned_long(64, logical_name="")))
                )

            return PlcList(value)
<<<<<<< HEAD
        if data_type == "_real" and number_of_values == int(1):  # REAL
=======
        if data_type == "REAL" and number_of_values == int(1):  # REAL
>>>>>>> c1902294

            # Simple Field (value)
            value: float = read_buffer.read_float(32, logical_name="")

            return PlcREAL(value)
<<<<<<< HEAD
        if data_type == "_real":  # List
=======
        if data_type == "REAL":  # List
>>>>>>> c1902294
            # Array field (value)
            # Count array
            item_count: int = int(number_of_values)
            value: List[PlcValue] = []
            for _ in range(item_count):
                value.append(
                    PlcREAL(float(read_buffer.read_float(32, logical_name="")))
                )

            return PlcList(value)
<<<<<<< HEAD
        if data_type == "_lreal" and number_of_values == int(1):  # LREAL
=======
        if data_type == "LREAL" and number_of_values == int(1):  # LREAL
>>>>>>> c1902294

            # Simple Field (value)
            value: float = read_buffer.read_double(64, logical_name="")

            return PlcLREAL(value)
<<<<<<< HEAD
        if data_type == "_lreal":  # List
=======
        if data_type == "LREAL":  # List
>>>>>>> c1902294
            # Array field (value)
            # Count array
            item_count: int = int(number_of_values)
            value: List[PlcValue] = []
            for _ in range(item_count):
                value.append(
                    PlcLREAL(float(read_buffer.read_double(64, logical_name="")))
                )

            return PlcList(value)
<<<<<<< HEAD
        if data_type == "_char" and number_of_values == int(1):  # CHAR
=======
        if data_type == "CHAR" and number_of_values == int(1):  # CHAR
>>>>>>> c1902294

            # Simple Field (value)
            value: str = read_buffer.read_str(8, logical_name="", encoding="")

            return PlcCHAR(value)
<<<<<<< HEAD
        if data_type == "_char":  # List
=======
        if data_type == "CHAR":  # List
>>>>>>> c1902294
            # Array field (value)
            # Count array
            item_count: int = int(number_of_values)
            value: List[PlcValue] = []
            for _ in range(item_count):
                value.append(
                    PlcSTRING(
                        str(read_buffer.read_str(8, logical_name="", encoding=""))
                    )
                )

            return PlcList(value)
<<<<<<< HEAD
        if data_type == "_wchar" and number_of_values == int(1):  # WCHAR
=======
        if data_type == "WCHAR" and number_of_values == int(1):  # WCHAR
>>>>>>> c1902294

            # Simple Field (value)
            value: str = read_buffer.read_str(16, logical_name="", encoding="")

            return PlcWCHAR(value)
<<<<<<< HEAD
        if data_type == "_wchar":  # List
=======
        if data_type == "WCHAR":  # List
>>>>>>> c1902294
            # Array field (value)
            # Count array
            item_count: int = int(number_of_values)
            value: List[PlcValue] = []
            for _ in range(item_count):
                value.append(
                    PlcSTRING(
                        str(read_buffer.read_str(16, logical_name="", encoding=""))
                    )
                )

            return PlcList(value)
<<<<<<< HEAD
        if data_type == "_string":  # STRING
=======
        if data_type == "STRING":  # STRING
>>>>>>> c1902294

            # Simple Field (value)
            value: str = read_buffer.read_str(255, logical_name="", encoding="")

            return PlcSTRING(value)
<<<<<<< HEAD
        if data_type == "_wstring":  # STRING
=======
        if data_type == "WSTRING":  # STRING
>>>>>>> c1902294

            # Simple Field (value)
            value: str = read_buffer.read_str(255, logical_name="", encoding="")

            return PlcSTRING(value)
        return None

    @staticmethod
    def static_serialize(
        write_buffer: WriteBuffer,
        _value: PlcValue,
        data_type: str,
        number_of_values: int,
        byte_order: ByteOrder,
    ) -> None:
        if data_type == "BOOL" and number_of_values == int(1):  # BOOL
            # Simple Field (value)
            value: bool = _value.get_bool()
            write_buffer.write_bit((value), "value")

        elif data_type == "BOOL":  # List
            values: PlcList = cast(PlcList, _value)
            for val in values.get_list():
                value: bool = val.get_bool()
                write_buffer.write_bit((value), "value")

        elif data_type == "BYTE" and number_of_values == int(1):  # BYTE
            # Simple Field (value)
            value: int = _value.get_int()
            write_buffer.write_byte((value), 8, "value")

        elif data_type == "BYTE":  # List
            values: PlcList = cast(PlcList, _value)
            for val in values.get_list():
                value: int = val.get_int()
                write_buffer.write_byte((value), 8, "value")

        elif data_type == "WORD" and number_of_values == int(1):  # WORD
            # Simple Field (value)
            value: int = _value.get_int()
            write_buffer.write_unsigned_short((value), 16, "value")

        elif data_type == "WORD":  # List
            values: PlcList = cast(PlcList, _value)
            for val in values.get_list():
                value: int = val.get_int()
                write_buffer.write_unsigned_short((value), 16, "value")

        elif data_type == "DWORD" and number_of_values == int(1):  # DWORD
            # Simple Field (value)
            value: int = _value.get_int()
            write_buffer.write_unsigned_int((value), 32, "value")

        elif data_type == "DWORD":  # List
            values: PlcList = cast(PlcList, _value)
            for val in values.get_list():
                value: int = val.get_int()
                write_buffer.write_unsigned_int((value), 32, "value")

        elif data_type == "LWORD" and number_of_values == int(1):  # LWORD
            # Simple Field (value)
            value: int = _value.get_int()
            write_buffer.write_unsigned_long((value), 64, "value")

        elif data_type == "LWORD":  # List
            values: PlcList = cast(PlcList, _value)
            for val in values.get_list():
                value: int = val.get_int()
                write_buffer.write_unsigned_long((value), 64, "value")

        elif data_type == "SINT" and number_of_values == int(1):  # SINT
            # Simple Field (value)
            value: int = _value.get_int()
            write_buffer.write_signed_byte((value), 8, "value")

        elif data_type == "SINT":  # List
            values: PlcList = cast(PlcList, _value)
            for val in values.get_list():
                value: int = val.get_int()
                write_buffer.write_signed_byte((value), 8, "value")

        elif data_type == "INT" and number_of_values == int(1):  # INT
            # Simple Field (value)
            value: int = _value.get_int()
            write_buffer.write_short((value), 16, "value")

        elif data_type == "INT":  # List
            values: PlcList = cast(PlcList, _value)
            for val in values.get_list():
                value: int = val.get_int()
                write_buffer.write_short((value), 16, "value")

        elif data_type == "DINT" and number_of_values == int(1):  # DINT
            # Simple Field (value)
            value: int = _value.get_int()
            write_buffer.write_int((value), 32, "value")

        elif data_type == "DINT":  # List
            values: PlcList = cast(PlcList, _value)
            for val in values.get_list():
                value: int = val.get_int()
                write_buffer.write_int((value), 32, "value")

        elif data_type == "LINT" and number_of_values == int(1):  # LINT
            # Simple Field (value)
            value: int = _value.get_int()
            write_buffer.write_long((value), 64, "value")

        elif data_type == "LINT":  # List
            values: PlcList = cast(PlcList, _value)
            for val in values.get_list():
                value: int = val.get_int()
                write_buffer.write_long((value), 64, "value")

        elif data_type == "USINT" and number_of_values == int(1):  # USINT
            # Simple Field (value)
            value: int = _value.get_int()
            write_buffer.write_byte((value), 8, "value")

        elif data_type == "USINT":  # List
            values: PlcList = cast(PlcList, _value)
            for val in values.get_list():
                value: int = val.get_int()
                write_buffer.write_byte((value), 8, "value")

        elif data_type == "UINT" and number_of_values == int(1):  # UINT
            # Simple Field (value)
            value: int = _value.get_int()
            write_buffer.write_unsigned_short((value), 16, "value")

        elif data_type == "UINT":  # List
            values: PlcList = cast(PlcList, _value)
            for val in values.get_list():
                value: int = val.get_int()
                write_buffer.write_unsigned_short((value), 16, "value")

        elif data_type == "UDINT" and number_of_values == int(1):  # UDINT
            # Simple Field (value)
            value: int = _value.get_int()
            write_buffer.write_unsigned_int((value), 32, "value")

        elif data_type == "UDINT":  # List
            values: PlcList = cast(PlcList, _value)
            for val in values.get_list():
                value: int = val.get_int()
                write_buffer.write_unsigned_int((value), 32, "value")

        elif data_type == "ULINT" and number_of_values == int(1):  # ULINT
            # Simple Field (value)
            value: int = _value.get_int()
            write_buffer.write_unsigned_long((value), 64, "value")

        elif data_type == "ULINT":  # List
            values: PlcList = cast(PlcList, _value)
            for val in values.get_list():
                value: int = val.get_int()
                write_buffer.write_unsigned_long((value), 64, "value")

        elif data_type == "REAL" and number_of_values == int(1):  # REAL
            # Simple Field (value)
            value: float = _value.get_float()
            write_buffer.write_float((value), 32, "value")

        elif data_type == "REAL":  # List
            values: PlcList = cast(PlcList, _value)
            for val in values.get_list():
                value: float = val.get_float()
                write_buffer.write_float((value), 32, "value")

        elif data_type == "LREAL" and number_of_values == int(1):  # LREAL
            # Simple Field (value)
            value: float = _value.get_float()
            write_buffer.write_double((value), 64, "value")

        elif data_type == "LREAL":  # List
            values: PlcList = cast(PlcList, _value)
            for val in values.get_list():
                value: float = val.get_float()
                write_buffer.write_double((value), 64, "value")

        elif data_type == "CHAR" and number_of_values == int(1):  # CHAR
            # Simple Field (value)
            value: str = _value.get_str()
            write_buffer.write_str((value), 8, "UTF-8", "value")

        elif data_type == "CHAR":  # List
            values: PlcList = cast(PlcList, _value)
            for val in values.get_list():
                value: str = val.get_str()
                write_buffer.write_str((value), 8, "UTF-8", "value")

        elif data_type == "WCHAR" and number_of_values == int(1):  # WCHAR
            # Simple Field (value)
            value: str = _value.get_str()
            write_buffer.write_str((value), 16, "UTF-16", "value")

        elif data_type == "WCHAR":  # List
            values: PlcList = cast(PlcList, _value)
            for val in values.get_list():
                value: str = val.get_str()
                write_buffer.write_str((value), 16, "UTF-16", "value")

        elif data_type == "STRING":  # STRING
            # Simple Field (value)
            value: str = _value.get_str()
            write_buffer.write_str((value), 255, "UTF-8", "value")

        elif data_type == "WSTRING":  # STRING
            # Simple Field (value)
            value: str = _value.get_str()
            write_buffer.write_str((value), 255, "UTF-16", "value")

    @staticmethod
    def get_length_in_bytes(
        _value: PlcValue, data_type: str, number_of_values: int
    ) -> int:
        return int(
            math.ceil(
                float(DataItem.get_length_in_bits(_value, data_type, number_of_values))
                / 8.0
            )
        )

    @staticmethod
    def get_length_in_bits(
        _value: PlcValue, data_type: str, number_of_values: int
    ) -> int:
        size_in_bits: int = 0
        if data_type == "BOOL" and number_of_values == int(1):  # BOOL
            # Simple Field (value)
            size_in_bits += 1
        elif data_type == "BOOL":  # List
            values: PlcList = cast(PlcList, _value)
            size_in_bits += len(values.get_list()) * 1
        elif data_type == "BYTE" and number_of_values == int(1):  # BYTE
            # Simple Field (value)
            size_in_bits += 8
        elif data_type == "BYTE":  # List
            values: PlcList = cast(PlcList, _value)
            size_in_bits += len(values.get_list()) * 8
        elif data_type == "WORD" and number_of_values == int(1):  # WORD
            # Simple Field (value)
            size_in_bits += 16
        elif data_type == "WORD":  # List
            values: PlcList = cast(PlcList, _value)
            size_in_bits += len(values.get_list()) * 16
        elif data_type == "DWORD" and number_of_values == int(1):  # DWORD
            # Simple Field (value)
            size_in_bits += 32
        elif data_type == "DWORD":  # List
            values: PlcList = cast(PlcList, _value)
            size_in_bits += len(values.get_list()) * 32
        elif data_type == "LWORD" and number_of_values == int(1):  # LWORD
            # Simple Field (value)
            size_in_bits += 64
        elif data_type == "LWORD":  # List
            values: PlcList = cast(PlcList, _value)
            size_in_bits += len(values.get_list()) * 64
        elif data_type == "SINT" and number_of_values == int(1):  # SINT
            # Simple Field (value)
            size_in_bits += 8
        elif data_type == "SINT":  # List
            values: PlcList = cast(PlcList, _value)
            size_in_bits += len(values.get_list()) * 8
        elif data_type == "INT" and number_of_values == int(1):  # INT
            # Simple Field (value)
            size_in_bits += 16
        elif data_type == "INT":  # List
            values: PlcList = cast(PlcList, _value)
            size_in_bits += len(values.get_list()) * 16
        elif data_type == "DINT" and number_of_values == int(1):  # DINT
            # Simple Field (value)
            size_in_bits += 32
        elif data_type == "DINT":  # List
            values: PlcList = cast(PlcList, _value)
            size_in_bits += len(values.get_list()) * 32
        elif data_type == "LINT" and number_of_values == int(1):  # LINT
            # Simple Field (value)
            size_in_bits += 64
        elif data_type == "LINT":  # List
            values: PlcList = cast(PlcList, _value)
            size_in_bits += len(values.get_list()) * 64
        elif data_type == "USINT" and number_of_values == int(1):  # USINT
            # Simple Field (value)
            size_in_bits += 8
        elif data_type == "USINT":  # List
            values: PlcList = cast(PlcList, _value)
            size_in_bits += len(values.get_list()) * 8
        elif data_type == "UINT" and number_of_values == int(1):  # UINT
            # Simple Field (value)
            size_in_bits += 16
        elif data_type == "UINT":  # List
            values: PlcList = cast(PlcList, _value)
            size_in_bits += len(values.get_list()) * 16
        elif data_type == "UDINT" and number_of_values == int(1):  # UDINT
            # Simple Field (value)
            size_in_bits += 32
        elif data_type == "UDINT":  # List
            values: PlcList = cast(PlcList, _value)
            size_in_bits += len(values.get_list()) * 32
        elif data_type == "ULINT" and number_of_values == int(1):  # ULINT
            # Simple Field (value)
            size_in_bits += 64
        elif data_type == "ULINT":  # List
            values: PlcList = cast(PlcList, _value)
            size_in_bits += len(values.get_list()) * 64
        elif data_type == "REAL" and number_of_values == int(1):  # REAL
            # Simple Field (value)
            size_in_bits += 32
        elif data_type == "REAL":  # List
            values: PlcList = cast(PlcList, _value)
            size_in_bits += len(values.get_list()) * 32
        elif data_type == "LREAL" and number_of_values == int(1):  # LREAL
            # Simple Field (value)
            size_in_bits += 64
        elif data_type == "LREAL":  # List
            values: PlcList = cast(PlcList, _value)
            size_in_bits += len(values.get_list()) * 64
        elif data_type == "CHAR" and number_of_values == int(1):  # CHAR
            # Simple Field (value)
            size_in_bits += 8
        elif data_type == "CHAR":  # List
            values: PlcList = cast(PlcList, _value)
            size_in_bits += len(values.get_list()) * 8
        elif data_type == "WCHAR" and number_of_values == int(1):  # WCHAR
            # Simple Field (value)
            size_in_bits += 16
        elif data_type == "WCHAR":  # List
            values: PlcList = cast(PlcList, _value)
            size_in_bits += len(values.get_list()) * 16
        elif data_type == "STRING":  # STRING
            # Simple Field (value)
            size_in_bits += 255
        elif data_type == "WSTRING":  # STRING
            # Simple Field (value)
            size_in_bits += 255

        return size_in_bits<|MERGE_RESOLUTION|>--- conflicted
+++ resolved
@@ -48,21 +48,13 @@
 class DataItem:
     @staticmethod
     def static_parse(read_buffer: ReadBuffer, data_type: str, number_of_values: int):
-<<<<<<< HEAD
-        if data_type == "_bool" and number_of_values == int(1):  # BOOL
-=======
         if data_type == "BOOL" and number_of_values == int(1):  # BOOL
->>>>>>> c1902294
 
             # Simple Field (value)
             value: bool = read_buffer.read_bit("")
 
             return PlcBOOL(value)
-<<<<<<< HEAD
-        if data_type == "_bool":  # List
-=======
         if data_type == "BOOL":  # List
->>>>>>> c1902294
             # Array field (value)
             # Count array
             item_count: int = int(number_of_values)
@@ -71,21 +63,13 @@
                 value.append(PlcBOOL(bool(read_buffer.read_bit(""))))
 
             return PlcList(value)
-<<<<<<< HEAD
-        if data_type == "_byte" and number_of_values == int(1):  # BYTE
-=======
         if data_type == "BYTE" and number_of_values == int(1):  # BYTE
->>>>>>> c1902294
 
             # Simple Field (value)
             value: int = read_buffer.read_unsigned_short(8, logical_name="")
 
             return PlcBYTE(value)
-<<<<<<< HEAD
-        if data_type == "_byte":  # List
-=======
         if data_type == "BYTE":  # List
->>>>>>> c1902294
             # Array field (value)
             # Count array
             item_count: int = int(number_of_values)
@@ -96,21 +80,13 @@
                 )
 
             return PlcList(value)
-<<<<<<< HEAD
-        if data_type == "_word" and number_of_values == int(1):  # WORD
-=======
         if data_type == "WORD" and number_of_values == int(1):  # WORD
->>>>>>> c1902294
 
             # Simple Field (value)
             value: int = read_buffer.read_unsigned_int(16, logical_name="")
 
             return PlcWORD(value)
-<<<<<<< HEAD
-        if data_type == "_word":  # List
-=======
         if data_type == "WORD":  # List
->>>>>>> c1902294
             # Array field (value)
             # Count array
             item_count: int = int(number_of_values)
@@ -121,21 +97,13 @@
                 )
 
             return PlcList(value)
-<<<<<<< HEAD
-        if data_type == "_dword" and number_of_values == int(1):  # DWORD
-=======
         if data_type == "DWORD" and number_of_values == int(1):  # DWORD
->>>>>>> c1902294
 
             # Simple Field (value)
             value: int = read_buffer.read_unsigned_long(32, logical_name="")
 
             return PlcDWORD(value)
-<<<<<<< HEAD
-        if data_type == "_dword":  # List
-=======
         if data_type == "DWORD":  # List
->>>>>>> c1902294
             # Array field (value)
             # Count array
             item_count: int = int(number_of_values)
@@ -146,21 +114,13 @@
                 )
 
             return PlcList(value)
-<<<<<<< HEAD
-        if data_type == "_lword" and number_of_values == int(1):  # LWORD
-=======
         if data_type == "LWORD" and number_of_values == int(1):  # LWORD
->>>>>>> c1902294
 
             # Simple Field (value)
             value: int = read_buffer.read_unsigned_long(64, logical_name="")
 
             return PlcLWORD(value)
-<<<<<<< HEAD
-        if data_type == "_lword":  # List
-=======
         if data_type == "LWORD":  # List
->>>>>>> c1902294
             # Array field (value)
             # Count array
             item_count: int = int(number_of_values)
@@ -171,21 +131,13 @@
                 )
 
             return PlcList(value)
-<<<<<<< HEAD
-        if data_type == "_sint" and number_of_values == int(1):  # SINT
-=======
         if data_type == "SINT" and number_of_values == int(1):  # SINT
->>>>>>> c1902294
 
             # Simple Field (value)
             value: int = read_buffer.read_signed_byte(8, logical_name="")
 
             return PlcSINT(value)
-<<<<<<< HEAD
-        if data_type == "_sint":  # List
-=======
         if data_type == "SINT":  # List
->>>>>>> c1902294
             # Array field (value)
             # Count array
             item_count: int = int(number_of_values)
@@ -196,21 +148,13 @@
                 )
 
             return PlcList(value)
-<<<<<<< HEAD
-        if data_type == "_int" and number_of_values == int(1):  # INT
-=======
         if data_type == "INT" and number_of_values == int(1):  # INT
->>>>>>> c1902294
 
             # Simple Field (value)
             value: int = read_buffer.read_short(16, logical_name="")
 
             return PlcINT(value)
-<<<<<<< HEAD
-        if data_type == "_int":  # List
-=======
         if data_type == "INT":  # List
->>>>>>> c1902294
             # Array field (value)
             # Count array
             item_count: int = int(number_of_values)
@@ -219,21 +163,13 @@
                 value.append(PlcINT(int(read_buffer.read_short(16, logical_name=""))))
 
             return PlcList(value)
-<<<<<<< HEAD
-        if data_type == "_dint" and number_of_values == int(1):  # DINT
-=======
         if data_type == "DINT" and number_of_values == int(1):  # DINT
->>>>>>> c1902294
 
             # Simple Field (value)
             value: int = read_buffer.read_int(32, logical_name="")
 
             return PlcDINT(value)
-<<<<<<< HEAD
-        if data_type == "_dint":  # List
-=======
         if data_type == "DINT":  # List
->>>>>>> c1902294
             # Array field (value)
             # Count array
             item_count: int = int(number_of_values)
@@ -242,21 +178,13 @@
                 value.append(PlcDINT(int(read_buffer.read_int(32, logical_name=""))))
 
             return PlcList(value)
-<<<<<<< HEAD
-        if data_type == "_lint" and number_of_values == int(1):  # LINT
-=======
         if data_type == "LINT" and number_of_values == int(1):  # LINT
->>>>>>> c1902294
 
             # Simple Field (value)
             value: int = read_buffer.read_long(64, logical_name="")
 
             return PlcLINT(value)
-<<<<<<< HEAD
-        if data_type == "_lint":  # List
-=======
         if data_type == "LINT":  # List
->>>>>>> c1902294
             # Array field (value)
             # Count array
             item_count: int = int(number_of_values)
@@ -265,21 +193,13 @@
                 value.append(PlcLINT(int(read_buffer.read_long(64, logical_name=""))))
 
             return PlcList(value)
-<<<<<<< HEAD
-        if data_type == "_usint" and number_of_values == int(1):  # USINT
-=======
         if data_type == "USINT" and number_of_values == int(1):  # USINT
->>>>>>> c1902294
 
             # Simple Field (value)
             value: int = read_buffer.read_unsigned_short(8, logical_name="")
 
             return PlcUSINT(value)
-<<<<<<< HEAD
-        if data_type == "_usint":  # List
-=======
         if data_type == "USINT":  # List
->>>>>>> c1902294
             # Array field (value)
             # Count array
             item_count: int = int(number_of_values)
@@ -290,21 +210,13 @@
                 )
 
             return PlcList(value)
-<<<<<<< HEAD
-        if data_type == "_uint" and number_of_values == int(1):  # UINT
-=======
         if data_type == "UINT" and number_of_values == int(1):  # UINT
->>>>>>> c1902294
 
             # Simple Field (value)
             value: int = read_buffer.read_unsigned_int(16, logical_name="")
 
             return PlcUINT(value)
-<<<<<<< HEAD
-        if data_type == "_uint":  # List
-=======
         if data_type == "UINT":  # List
->>>>>>> c1902294
             # Array field (value)
             # Count array
             item_count: int = int(number_of_values)
@@ -315,21 +227,13 @@
                 )
 
             return PlcList(value)
-<<<<<<< HEAD
-        if data_type == "_udint" and number_of_values == int(1):  # UDINT
-=======
         if data_type == "UDINT" and number_of_values == int(1):  # UDINT
->>>>>>> c1902294
 
             # Simple Field (value)
             value: int = read_buffer.read_unsigned_long(32, logical_name="")
 
             return PlcUDINT(value)
-<<<<<<< HEAD
-        if data_type == "_udint":  # List
-=======
         if data_type == "UDINT":  # List
->>>>>>> c1902294
             # Array field (value)
             # Count array
             item_count: int = int(number_of_values)
@@ -340,21 +244,13 @@
                 )
 
             return PlcList(value)
-<<<<<<< HEAD
-        if data_type == "_ulint" and number_of_values == int(1):  # ULINT
-=======
         if data_type == "ULINT" and number_of_values == int(1):  # ULINT
->>>>>>> c1902294
 
             # Simple Field (value)
             value: int = read_buffer.read_unsigned_long(64, logical_name="")
 
             return PlcULINT(value)
-<<<<<<< HEAD
-        if data_type == "_ulint":  # List
-=======
         if data_type == "ULINT":  # List
->>>>>>> c1902294
             # Array field (value)
             # Count array
             item_count: int = int(number_of_values)
@@ -365,21 +261,13 @@
                 )
 
             return PlcList(value)
-<<<<<<< HEAD
-        if data_type == "_real" and number_of_values == int(1):  # REAL
-=======
         if data_type == "REAL" and number_of_values == int(1):  # REAL
->>>>>>> c1902294
 
             # Simple Field (value)
             value: float = read_buffer.read_float(32, logical_name="")
 
             return PlcREAL(value)
-<<<<<<< HEAD
-        if data_type == "_real":  # List
-=======
         if data_type == "REAL":  # List
->>>>>>> c1902294
             # Array field (value)
             # Count array
             item_count: int = int(number_of_values)
@@ -390,21 +278,13 @@
                 )
 
             return PlcList(value)
-<<<<<<< HEAD
-        if data_type == "_lreal" and number_of_values == int(1):  # LREAL
-=======
         if data_type == "LREAL" and number_of_values == int(1):  # LREAL
->>>>>>> c1902294
 
             # Simple Field (value)
             value: float = read_buffer.read_double(64, logical_name="")
 
             return PlcLREAL(value)
-<<<<<<< HEAD
-        if data_type == "_lreal":  # List
-=======
         if data_type == "LREAL":  # List
->>>>>>> c1902294
             # Array field (value)
             # Count array
             item_count: int = int(number_of_values)
@@ -415,21 +295,13 @@
                 )
 
             return PlcList(value)
-<<<<<<< HEAD
-        if data_type == "_char" and number_of_values == int(1):  # CHAR
-=======
         if data_type == "CHAR" and number_of_values == int(1):  # CHAR
->>>>>>> c1902294
 
             # Simple Field (value)
             value: str = read_buffer.read_str(8, logical_name="", encoding="")
 
             return PlcCHAR(value)
-<<<<<<< HEAD
-        if data_type == "_char":  # List
-=======
         if data_type == "CHAR":  # List
->>>>>>> c1902294
             # Array field (value)
             # Count array
             item_count: int = int(number_of_values)
@@ -442,21 +314,13 @@
                 )
 
             return PlcList(value)
-<<<<<<< HEAD
-        if data_type == "_wchar" and number_of_values == int(1):  # WCHAR
-=======
         if data_type == "WCHAR" and number_of_values == int(1):  # WCHAR
->>>>>>> c1902294
 
             # Simple Field (value)
             value: str = read_buffer.read_str(16, logical_name="", encoding="")
 
             return PlcWCHAR(value)
-<<<<<<< HEAD
-        if data_type == "_wchar":  # List
-=======
         if data_type == "WCHAR":  # List
->>>>>>> c1902294
             # Array field (value)
             # Count array
             item_count: int = int(number_of_values)
@@ -469,21 +333,13 @@
                 )
 
             return PlcList(value)
-<<<<<<< HEAD
-        if data_type == "_string":  # STRING
-=======
         if data_type == "STRING":  # STRING
->>>>>>> c1902294
 
             # Simple Field (value)
             value: str = read_buffer.read_str(255, logical_name="", encoding="")
 
             return PlcSTRING(value)
-<<<<<<< HEAD
-        if data_type == "_wstring":  # STRING
-=======
         if data_type == "WSTRING":  # STRING
->>>>>>> c1902294
 
             # Simple Field (value)
             value: str = read_buffer.read_str(255, logical_name="", encoding="")
