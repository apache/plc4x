--- conflicted
+++ resolved
@@ -148,11 +148,7 @@
 Build PLC4X Java jars and install them in your local maven repository
 
 ```
-<<<<<<< HEAD
-mvn install # add -DskipTests to omit running the tests
-=======
 ./mvnw install
->>>>>>> cac82545
 ```
 
 You can now construct Java applications that use PLC4X. The PLC4X examples
@@ -162,23 +158,7 @@
 The `Go` drivers can be built by enabling the `with-go` profile:
 
 ```
-<<<<<<< HEAD
-mvn -P with-go install  # add -DskipTests to omit running the tests
-```
-
-NOTE: The C++ build is considered experimental and currently not working properly.
-
-The `C++` drivers are still under development and still not really usable. 
-Therefore, they are located in the so-called `sandbox`. Also does it rely on a 
-library called, `boost`, which needs to also be built.
-
-If you want to build them, this has to be enabled by activating the `with-boost`, `with-sandbox` and `with-cpp` maven profiles:
-
-```
-./mvnw -P with-boost,with-sandbox,with-cpp install  # add -DskipTests to omit running the tests
-=======
 ./mvnw -P with-go install 
->>>>>>> cac82545
 ```
 
 The `C# / .Net` implementation is currently in a `work in progress` state.
@@ -186,11 +166,7 @@
 `with-dotnet` profiles.
 
 ```
-<<<<<<< HEAD
-mvn -P with-sandbox,with-dotnet install  # add -DskipTests to omit running the tests
-=======
 ./mvnw -P with-dotnet install
->>>>>>> cac82545
 ```
 
 The Python implementation is currently in a somewhat unclean state and still needs refactoring.
