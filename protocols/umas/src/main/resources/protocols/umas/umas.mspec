/*
 * Licensed to the Apache Software Foundation (ASF) under one
 * or more contributor license agreements.  See the NOTICE file
 * distributed with this work for additional information
 * regarding copyright ownership.  The ASF licenses this file
 * to you under the Apache License, Version 2.0 (the
 * "License"); you may not use this file except in compliance
 * with the License.  You may obtain a copy of the License at
 *
 *   https://www.apache.org/licenses/LICENSE-2.0
 *
 * Unless required by applicable law or agreed to in writing,
 * software distributed under the License is distributed on an
 * "AS IS" BASIS, WITHOUT WARRANTIES OR CONDITIONS OF ANY
 * KIND, either express or implied.  See the License for the
 * specific language governing permissions and limitations
 * under the License.
 */

// https://modbus.org/docs/Modbus_Application_Protocol_V1_1b.pdf

// Remark: The different fields are encoded in Big-endian for Modbus. UMAS uses Little-Endian

[type ModbusConstants
    [const          uint 16     ModbusTcpDefaultPort 502]
]

[discriminatedType ModbusTcpADU byteOrder='BIG_ENDIAN'
    // It is used for transaction pairing, the Mobus server copies in the response the transaction
    // identifier of the request.
    [simple         uint 16     transactionIdentifier]

    // It is used for intra-system multiplexing. The Modbus protocol is identified by the value 0.
    [const          uint 16     protocolIdentifier    0x0000]

    // The length field is a byte count of the following fields, including the Unit Identifier and
    // data fields.
    [implicit       uint 16     length                'COUNT(pduArray) + 1']

    // This field is used for intra-system routing purpose. It is typically used to communicate to
    // a Modbus serial line slave through a gateway between an Ethernet TCP-IP network
    // and a Umas serial line. This field is set by the Modbus Client in the request and must be
    // returned with the same value in the response by the server.
    [simple         uint 8      unitIdentifier]

    // The actual Modbus payload
    [array      byte        pduArray         count   'length - 1']
]

[discriminatedType ModbusPDU(uint 8 umasRequestFunctionKey, uint 16 byteLength)
    [discriminator bit         errorFlag]
    [discriminator uint 7      functionFlag]
    [typeSwitch errorFlag,functionFlag
        ['true'                     ModbusPDUError
            [simple ModbusErrorCode  exceptionCode]
        ]
        ['false','0x5a'     UmasPDU
            [simple     UmasPDUItem('umasRequestFunctionKey','byteLength - 1')    item]
        ]
    ]
]

[type UmasPDUItem(uint 8 umasRequestFunctionKey, uint 16 byteLength) byteOrder='LITTLE_ENDIAN'
    // Not too sure what this is. It is normally 0x00 or 0xFF
    [simple     uint 8     pairingKey]
    [discriminator     uint 8     umasFunctionKey]
    [typeSwitch umasFunctionKey, umasRequestFunctionKey
        // Opens a connection to the PLC to enable reading and writing. It use one connection from the PLC.
        ['0x01'      UmasInitCommsRequest
            [const     uint 8         unknownObject     0x00]
        ]
        ['0x02'      UmasPDUPlcIdentRequest
        ]
        // Requests information about the running project
        ['0x03'      UmasPDUProjectInfoRequest
            [simple uint 8 subcode]
        ]
        // Requests information about the PLC, it mainly contains useful information about each memory block
        ['0x04'      UmasPDUPlcStatusRequest
        ]
        // Request to read data from a memory block defined by the Block No. and Offset.
        ['0x20'      UmasPDUReadMemoryBlockRequest
            [const      uint 8         range        0x00]
            // The memory block number to be read.
            [simple     uint 16        blockNumber]
            // The offset from the start of the block to read
            [simple     uint 16        offset]
            // Not sure but probably some other offset
            [simple     uint 16        unknownObject1]
            // The number of bytes to read
            [simple     uint 16        numberOfBytes]
        ]
        // Used to read the values of variables. The variable information must firstly be looked up using a UmasPDUReadUnlocatedVariableNamesRequest
        ['0x22'      UmasPDUReadVariableRequest
            // This can be calculated from a UmasPDUPlcStatusResponse by adding blocks 3 and 4.
            // It is a unique value for the current project on the PLC. If there are any modifications then this changes.
            // It is used to detect a programming change to know when to re-read the tag information.
            [simple     uint 32        crc]
            [simple     uint 8        variableCount]
<<<<<<< HEAD
           // A list of variables to read. Note that these need to be placed in order based on the memory block and offset
            [array      VariableRequestReference variables count 'variableCount']
=======
            [array      VariableReadRequestReference variables count 'variableCount']
        ]
        ['0x23'      UmasPDUWriteVariableRequest
            [simple     uint 32        crc]
            [simple     uint 8        variableCount]
            [array      VariableWriteRequestReference variables count 'variableCount']
>>>>>>> bdd05c9e
        ]
        // Is used to read information from the data dictionary such as tag names, data types, etc...
        ['0x26'     UmasPDUReadDataDictionaryRequest
            // I've seen values 0xDD02 and 0xDD03 being used
            [simple     uint 16         recordType]
            // This is an index from the UmasMemoryBlockBasicInfo message
            [simple     uint 8          index]
            // This seems to be a unique number returned from the UmasMemoryBlockBasicInfo
            [simple     uint 32         hardwareId]
            [simple     uint 16         blockNo]
            [simple     uint 16         offset]
            [const      uint 16         blank 0x00]
        ]
        ['0xFD'     UmasPDUErrorResponse
            [array      uint 8          block count 'byteLength - 2']
        ]
        ['0xFE', '0x01'     UmasInitCommsResponse
            // The largest UMAS packet size. I don't think it includes the Modbus header
            [simple     uint 16         maxFrameSize]
            // PLC Firmware Version
            [simple     uint 16         firmwareVersion]
            [simple     uint 32         notSure]
            [simple     uint 32         internalCode]
            [simple     uint 8          hostnameLength]
            // PLC Name returned a string
            [simple     vstring         'hostnameLength*8' hostname]
        ]
        ['0xFE', '0x02'     UmasPDUPlcIdentResponse
            // I don't have a lot of information about these, but can be used to identify the PLC/Firmware/Hardware version if we ever have a need
            [simple     uint 16         range]
            [simple     uint 32         ident]
            [simple     uint 16         model]
            [simple     uint 16         comVersion]
            [simple     uint 16         comPatch]
            [simple     uint 16         intVersion]
            [simple     uint 16         hardwareVersion]
            [simple     uint 32         crashCode]
            [simple     uint 16         unknown1]
            [simple     uint 8          hostnameLength]
            [simple     vstring         'hostnameLength*8' hostname]
<<<<<<< HEAD
            [simple     uint 8          numberOfMemoryBanks
            // List of memory blocks within the PLC.
=======
            [simple     uint 8          numberOfMemoryBanks]
>>>>>>> bdd05c9e
            [array      PlcMemoryBlockIdent memoryIdents count 'numberOfMemoryBanks']
        ]
        ['0xFE', '0x04'     UmasPDUPlcStatusResponse
            // This has some information, presumably about the current project. We need blocks 3 and 4 to work out the CRC of the project.
            // We monitor these to check if the project has changed, if so we re-read the data dictionary
            [simple     uint 8          notUsed1]
            [simple     uint 16         notUsed2]
            [simple     uint 8          numberOfBlocks]
            [array      uint 32         blocks count 'numberOfBlocks']
        ]
        ['0xFE', '0x20'     UmasPDUReadMemoryBlockResponse
            // Simply reads a section of memory. A UmasMemoryBlock can be returned, I don't have much information on what other blocks mean though.
            [simple     uint 8          range]
            [simple     uint 16         numberOfBytes]
            [array      uint 8          block count 'numberOfBytes']
        ]
        ['0xFE', '0x22'     UmasPDUReadVariableResponse
            // It just returns the variable data which can then be decoded with the DataIO.
            [array      uint 8          block count 'byteLength - 2']
        ]
<<<<<<< HEAD
        // Reads information from the data dictionary.
        // we can read one of UmasPDUReadUnlocatedVariableNamesResponse, UmasPDUReadUmasUDTDefinitionResponse or UmasPDUReadDatatypeNamesResponse
        // Which depends on the request that was sent.
        ['0xFE', '0x26'     UmasPDUReadDataDictionaryResponse
=======
        ['0xFE', '0x23'     UmasPDUWriteVariableResponse
            [array      uint 8          block count 'byteLength - 2']
        ]
        ['0xFE', '0x26'     UmasPDUReadUnlocatedVariableResponse
>>>>>>> bdd05c9e
            [array      uint 8          block count 'byteLength - 2']
        ]
    ]
]

[type UmasMemoryBlock(uint 16 blockNumber, uint 16 offset)
    [typeSwitch blockNumber, offset
        ['0x30', '0x00' UmasMemoryBlockBasicInfo
            [simple     uint 16          range]
            [simple uint 16 notSure]
            [simple uint 8  index]
            [simple uint 32 hardwareId]
        ]
    ]
]

[type UmasPDUReadUnlocatedVariableNamesResponse
    [simple     uint 8          range]
    [simple     uint 16         nextAddress]
    [simple     uint 16         unknown1]
    [simple     uint 16         noOfRecords]
    [array      UmasUnlocatedVariableReference         records count 'noOfRecords']
]

[type UmasPDUReadUmasUDTDefinitionResponse
    [simple     uint 8          range]
    [simple     uint 32         unknown1]
    [simple     uint 16         noOfRecords]
    [array      UmasUDTDefinition         records count 'noOfRecords']
]

[type UmasPDUReadDatatypeNamesResponse
    [simple     uint 8         range]
    [simple     uint 16        nextAddress]
    [simple     uint 8         unknown1]
    [simple     uint 16        noOfRecords]
    [array      UmasDatatypeReference         records count 'noOfRecords']
]

[type VariableReadRequestReference
    [simple     uint 4           isArray]
    [simple     uint 4           dataSizeIndex]
    [simple     uint 16          block]
    [const      uint 8           unknown1 0x01]
    [simple     uint 16          baseOffset]
    [simple     uint 8           offset]
    [optional   uint 16          arrayLength 'isArray']
]

[type VariableWriteRequestReference
    [simple     uint 4           isArray]
    [simple     uint 4           dataSizeIndex]
    [simple     uint 16          block]
    [const      uint 8           unknown1 0x01]
    [simple     uint 16          baseOffset]
    [simple     uint 8           offset]
    [optional   uint 16          arrayLength 'isArray']
    [array      byte       recordData     length  'isArray == 1 ? dataSizeIndex * arrayLength : dataSizeIndex']
]

[type UmasUnlocatedVariableReference
    [simple     uint 8           dataType]
    [simple     uint 8           unknown1]
    [simple     uint 16          block]
    [simple     uint 8           offset]
    [simple     uint 8           unknown5]
    [simple     uint 16          unknown4]
    [simple     uint 16          stringLength]
    [manual vstring value  'STATIC_CALL("parseTerminatedString", readBuffer, stringLength)' 'STATIC_CALL("serializeTerminatedString", writeBuffer, value, stringLength)' '(stringLength * 8)']
]

[type UmasUDTDefinition
    [simple     uint 16          dataType]
    [simple     uint 16          offset]
    [simple     uint 16          unknown5]
    [simple     uint 16          unknown4]
    [manual vstring value  'STATIC_CALL("parseTerminatedString", readBuffer, -1)' 'STATIC_CALL("serializeTerminatedString", writeBuffer, value, -1)' '(stringLength * 8)']
]

[type UmasDatatypeReference
    [simple     uint 16          dataSize]
    [simple     uint 16          unknown1]
    [simple     uint 8           classIdentifier]
    [simple     uint 8           dataType]
    [simple     uint 8           stringLength]
    [manual vstring value  'STATIC_CALL("parseTerminatedString", readBuffer, stringLength)' 'STATIC_CALL("serializeTerminatedString", writeBuffer, value, stringLength)' '(stringLength * 8)']
]

[type PlcMemoryBlockIdent
    [simple uint 8 blockType]
    [simple uint 8 folio]
    [simple uint 16 status]
    [simple uint 32 memoryLength]
]


[dataIo DataItem(UmasDataType dataType, uint 16 numberOfValues)
    [typeSwitch dataType,numberOfValues
        ['BOOL','1'  BOOL
            // TODO: Possibly change the order of the bit and the reserved part.
            [reserved uint 7 '0x0000'                         ]
            [simple   bit     value                            ]
        ]
        ['BOOL'      List
            // TODO: Handle adding some reserved bits at the end to fill up the last word.
            [array    bit     value count 'numberOfValues'     ]
        ]
        ['BYTE','1'  BYTE
            [simple uint 8 value]
        ]
        ['BYTE' List
            // TODO: If the number of values is odd, add a reserved byte
            [array    bit     value count 'numberOfValues * 8' ]
        ]
        ['WORD'      WORD
            [simple   uint 16 value]
        ]
        ['DWORD'     DWORD
            [simple   uint 32 value]
        ]
        ['INT','1' INT
            [simple int 16 value]
        ]
        ['INT' List
            [array int 16 value count 'numberOfValues']
        ]
        ['DINT','1' DINT
            [simple int 32 value]
        ]
        ['DINT' List
            [array int 32 value count 'numberOfValues']
        ]
        ['UINT','1' UINT
            [simple uint 16 value]
        ]
        ['UINT' List
            [array uint 16 value count 'numberOfValues']
        ]
        ['UDINT','1' UDINT
            [simple uint 32 value]
        ]
        ['UDINT' List
            [array uint 32 value count 'numberOfValues']
        ]
        ['REAL','1' REAL
            [simple float 32  value]
        ]
        ['REAL' List
            [array float 32 value count 'numberOfValues']
        ]
        ['STRING','1' STRING
            [manual vstring value  'STATIC_CALL("parseTerminatedStringBytes", readBuffer, numberOfValues)' 'STATIC_CALL("serializeTerminatedString", writeBuffer, value, numberOfValues)' '(numberOfValues * 8)']
        ]
        ['STRING' List
            [array float 32 value count 'numberOfValues']
        ]
    ]
]

[enum uint 8 UmasDataType(uint 8 dataTypeSize, uint 8 requestSize)
    ['1' BOOL ['1','1']]
    ['2' UNKNOWN2 ['1','1']]
    ['3' UNKNOWN3 ['1','1']]
    ['4' INT ['2', '2']]
    ['5' UINT ['2','2']]
    ['6' DINT ['4','3']]
    ['7' UDINT ['4','3']]
    ['8' REAL ['4','3']]
    ['9' STRING ['1','17']]
    ['10' TIME ['4','3']]
    ['11' UNKNOWN11 ['1','1']]
    ['12' UNKNOWN12 ['1','1']]
    ['13' UNKNOWN13 ['1','1']]
    ['14' DATE ['4','3']]
    ['15' TOD ['4','3']]
    ['16' DT ['4','3']]
    ['17' UNKNOWN17 ['1','1']]
    ['18' UNKNOWN18 ['1','1']]
    ['19' UNKNOWN19 ['1','1']]
    ['20' UNKNOWN20 ['1','1']]
    ['21' BYTE ['1','1']]
    ['22' WORD ['2','2']]
    ['23' DWORD ['4','3']]
    ['24' UNKNOWN24 ['1','1']]
    ['25' EBOOL ['1','1']]
]

[enum uint 8 ModbusErrorCode
    ['1'    ILLEGAL_FUNCTION]
    ['2'    ILLEGAL_DATA_ADDRESS]
    ['3'    ILLEGAL_DATA_VALUE]
    ['4'    SLAVE_DEVICE_FAILURE]
    ['5'    ACKNOWLEDGE]
    ['6'    SLAVE_DEVICE_BUSY]
    ['7'    NEGATIVE_ACKNOWLEDGE]
    ['8'    MEMORY_PARITY_ERROR]
    ['10'   GATEWAY_PATH_UNAVAILABLE]
    ['11'   GATEWAY_TARGET_DEVICE_FAILED_TO_RESPOND]
]

[enum uint 8 UmasDeviceInformationLevel
    ['0x01' BASIC     ]
    ['0x02' REGULAR   ]
    ['0x03' EXTENDED  ]
    ['0x04' INDIVIDUAL]
]

[enum uint 7 UmasDeviceInformationConformityLevel
    ['0x01' BASIC_STREAM_ONLY   ]
    ['0x02' REGULAR_STREAM_ONLY ]
    ['0x03' EXTENDED_STREAM_ONLY]
]

[enum uint 8 UmasDeviceInformationMoreFollows
    ['0x00' NO_MORE_OBJECTS_AVAILABLE]
    ['0xFF' MORE_OBJECTS_AVAILABLE   ]
]<|MERGE_RESOLUTION|>--- conflicted
+++ resolved
@@ -97,17 +97,12 @@
             // It is used to detect a programming change to know when to re-read the tag information.
             [simple     uint 32        crc]
             [simple     uint 8        variableCount]
-<<<<<<< HEAD
-           // A list of variables to read. Note that these need to be placed in order based on the memory block and offset
-            [array      VariableRequestReference variables count 'variableCount']
-=======
             [array      VariableReadRequestReference variables count 'variableCount']
         ]
         ['0x23'      UmasPDUWriteVariableRequest
             [simple     uint 32        crc]
             [simple     uint 8        variableCount]
             [array      VariableWriteRequestReference variables count 'variableCount']
->>>>>>> bdd05c9e
         ]
         // Is used to read information from the data dictionary such as tag names, data types, etc...
         ['0x26'     UmasPDUReadDataDictionaryRequest
@@ -148,12 +143,8 @@
             [simple     uint 16         unknown1]
             [simple     uint 8          hostnameLength]
             [simple     vstring         'hostnameLength*8' hostname]
-<<<<<<< HEAD
-            [simple     uint 8          numberOfMemoryBanks
+            [simple     uint 8          numberOfMemoryBanks]
             // List of memory blocks within the PLC.
-=======
-            [simple     uint 8          numberOfMemoryBanks]
->>>>>>> bdd05c9e
             [array      PlcMemoryBlockIdent memoryIdents count 'numberOfMemoryBanks']
         ]
         ['0xFE', '0x04'     UmasPDUPlcStatusResponse
@@ -174,17 +165,13 @@
             // It just returns the variable data which can then be decoded with the DataIO.
             [array      uint 8          block count 'byteLength - 2']
         ]
-<<<<<<< HEAD
+        ['0xFE', '0x23'     UmasPDUWriteVariableResponse
+            [array      uint 8          block count 'byteLength - 2']
+        ]
         // Reads information from the data dictionary.
         // we can read one of UmasPDUReadUnlocatedVariableNamesResponse, UmasPDUReadUmasUDTDefinitionResponse or UmasPDUReadDatatypeNamesResponse
         // Which depends on the request that was sent.
         ['0xFE', '0x26'     UmasPDUReadDataDictionaryResponse
-=======
-        ['0xFE', '0x23'     UmasPDUWriteVariableResponse
-            [array      uint 8          block count 'byteLength - 2']
-        ]
-        ['0xFE', '0x26'     UmasPDUReadUnlocatedVariableResponse
->>>>>>> bdd05c9e
             [array      uint 8          block count 'byteLength - 2']
         ]
     ]
