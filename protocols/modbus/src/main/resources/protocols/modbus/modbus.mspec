/*
 * Licensed to the Apache Software Foundation (ASF) under one
 * or more contributor license agreements.  See the NOTICE file
 * distributed with this work for additional information
 * regarding copyright ownership.  The ASF licenses this file
 * to you under the Apache License, Version 2.0 (the
 * "License"); you may not use this file except in compliance
 * with the License.  You may obtain a copy of the License at
 *
 *   http://www.apache.org/licenses/LICENSE-2.0
 *
 * Unless required by applicable law or agreed to in writing,
 * software distributed under the License is distributed on an
 * "AS IS" BASIS, WITHOUT WARRANTIES OR CONDITIONS OF ANY
 * KIND, either express or implied.  See the License for the
 * specific language governing permissions and limitations
 * under the License.
 */

// Remark: The different fields are encoded in Big-endian.

[type ModbusConstants
    [const          uint 16     modbusTcpDefaultPort 502]
]

[type ModbusTcpADU(bit response) byteOrder='BIG_ENDIAN'
    // It is used for transaction pairing, the MODBUS server copies in the response the transaction
    // identifier of the request.
    [simple         uint 16     transactionIdentifier]

    // It is used for intra-system multiplexing. The MODBUS protocol is identified by the value 0.
    [const          uint 16     protocolIdentifier    0x0000]

    // The length field is a byte count of the following fields, including the Unit Identifier and
    // data fields.
    [implicit       uint 16     length                'pdu.lengthInBytes + 1']

    // This field is used for intra-system routing purpose. It is typically used to communicate to
    // a MODBUS+ or a MODBUS serial line slave through a gateway between an Ethernet TCP-IP network
    // and a MODBUS serial line. This field is set by the MODBUS Client in the request and must be
    // returned with the same value in the response by the server.
    [simple         uint 8      unitIdentifier]

    // The actual modbus payload
    [simple         ModbusPDU('response')   pdu]
]

<<<<<<< HEAD
[type 'ModbusSerialADU' [bit 'response']
    [simple         uint 8      'address']

    // The actual modbus payload
    [simple         ModbusPDU   'pdu' ['response']]

    //This should be a checksum, not sure the status of the checksum field esp in C and Go
    //[checksum uint 16           'headerChecksum' 'STATIC_CALL("org.apache.plc4x.java.modbus_rtu.utils.StaticHelper.calculateChecksum", readBuffer, _type.encoding)']
    [simple uint 16 'crc']
=======
[type ModbusSerialADU(bit response) byteOrder='LITTLE_ENDIAN'
    [simple         uint 16     transactionId]
    [reserved       uint 16     '0x0000']
    [simple         uint 16     length]
    [simple         uint 8      address]

    // The actual modbus payload
    [simple         ModbusPDU('response')   pdu]
>>>>>>> c76b28ee
]

[discriminatedType ModbusPDU(bit response)
    [discriminator bit         errorFlag]
    [discriminator uint 7      functionFlag]
    [typeSwitch errorFlag,functionFlag,response
        ['true'                     ModbusPDUError
            [simple ModbusErrorCode  exceptionCode]
        ]

        // Bit Access
        ['false','0x02','false'     ModbusPDUReadDiscreteInputsRequest
            [simple     uint 16     startingAddress]
            [simple     uint 16     quantity]
        ]
        ['false','0x02','true'      ModbusPDUReadDiscreteInputsResponse
            [implicit   uint 8      byteCount     'COUNT(value)']
            [array      byte        value         count   'byteCount']
        ]

        ['false','0x01','false'     ModbusPDUReadCoilsRequest
            [simple     uint 16     startingAddress]
            [simple     uint 16     quantity]
        ]
        ['false','0x01','true'      ModbusPDUReadCoilsResponse
            [implicit   uint 8      byteCount     'COUNT(value)']
            [array      byte        value         count   'byteCount']
        ]

        ['false','0x05','false'     ModbusPDUWriteSingleCoilRequest
            [simple     uint 16     address]
            [simple     uint 16     value]
        ]
        ['false','0x05','true'      ModbusPDUWriteSingleCoilResponse
            [simple     uint 16     address]
            [simple     uint 16     value]
        ]

        ['false','0x0F','false'     ModbusPDUWriteMultipleCoilsRequest
            [simple     uint 16     startingAddress]
            [simple     uint 16     quantity]
            [implicit   uint 8      byteCount     'COUNT(value)']
            [array      byte        value         count   'byteCount']
        ]
        ['false','0x0F','true'      ModbusPDUWriteMultipleCoilsResponse
            [simple     uint 16     startingAddress]
            [simple     uint 16     quantity]
        ]

        // Uint 16 Access (short)
        ['false','0x04','false'     ModbusPDUReadInputRegistersRequest
            [simple     uint 16     startingAddress]
            [simple     uint 16     quantity]
        ]
        ['false','0x04','true'      ModbusPDUReadInputRegistersResponse
            [implicit   uint 8      byteCount     'COUNT(value)']
            [array      byte        value         count   'byteCount']
        ]

        ['false','0x03','false'     ModbusPDUReadHoldingRegistersRequest
            [simple     uint 16     startingAddress]
            [simple     uint 16     quantity]
        ]
        ['false','0x03','true'      ModbusPDUReadHoldingRegistersResponse
            [implicit   uint 8      byteCount     'COUNT(value)']
            [array      byte        value         count   'byteCount']
        ]

        ['false','0x06','false'     ModbusPDUWriteSingleRegisterRequest
            [simple     uint 16     address]
            [simple     uint 16     value]
        ]
        ['false','0x06','true'      ModbusPDUWriteSingleRegisterResponse
            [simple     uint 16     address]
            [simple     uint 16     value]
        ]

        ['false','0x10','false'     ModbusPDUWriteMultipleHoldingRegistersRequest
            [simple     uint 16     startingAddress]
            [simple     uint 16     quantity]
            [implicit   uint 8      byteCount     'COUNT(value)']
            [array      byte        value         count   'byteCount']
        ]
        ['false','0x10','true'      ModbusPDUWriteMultipleHoldingRegistersResponse
            [simple     uint 16     startingAddress]
            [simple     uint 16     quantity]
        ]

        ['false','0x17','false'     ModbusPDUReadWriteMultipleHoldingRegistersRequest
            [simple     uint 16     readStartingAddress]
            [simple     uint 16     readQuantity]
            [simple     uint 16     writeStartingAddress]
            [simple     uint 16     writeQuantity]
            [implicit   uint 8      byteCount     'COUNT(value)']
            [array      byte        value         count   'byteCount']
        ]
        ['false','0x17','true'      ModbusPDUReadWriteMultipleHoldingRegistersResponse
            [implicit   uint 8      byteCount     'COUNT(value)']
            [array      byte        value         count   'byteCount']
        ]

        ['false','0x16','false'     ModbusPDUMaskWriteHoldingRegisterRequest
            [simple     uint 16     referenceAddress]
            [simple     uint 16     andMask]
            [simple     uint 16     orMask]
        ]
        ['false','0x16','true'      ModbusPDUMaskWriteHoldingRegisterResponse
            [simple     uint 16     referenceAddress]
            [simple     uint 16     andMask]
            [simple     uint 16     orMask]
        ]

        ['false','0x18','false'     ModbusPDUReadFifoQueueRequest
            [simple     uint 16     fifoPointerAddress]
        ]
        ['false','0x18','true'      ModbusPDUReadFifoQueueResponse
            [implicit   uint 16     byteCount     '(COUNT(fifoValue) * 2) + 2']
            [implicit   uint 16     fifoCount     '(COUNT(fifoValue) * 2) / 2']
            [array      uint 16     fifoValue     count   'fifoCount']
        ]

        // File Record Access
        ['false','0x14','false'     ModbusPDUReadFileRecordRequest
            [implicit   uint 8      byteCount                 'ARRAY_SIZE_IN_BYTES(items)']
            [array      ModbusPDUReadFileRecordRequestItem      items length 'byteCount']
        ]
        ['false','0x14','true'      ModbusPDUReadFileRecordResponse
            [implicit   uint 8      byteCount                 'ARRAY_SIZE_IN_BYTES(items)']
            [array      ModbusPDUReadFileRecordResponseItem     items length 'byteCount']
        ]

        ['false','0x15','false'     ModbusPDUWriteFileRecordRequest
            [implicit   uint 8      byteCount                 'ARRAY_SIZE_IN_BYTES(items)']
            [array      ModbusPDUWriteFileRecordRequestItem     items length 'byteCount']
        ]
        ['false','0x15','true'      ModbusPDUWriteFileRecordResponse
            [implicit   uint 8      byteCount                 'ARRAY_SIZE_IN_BYTES(items)']
            [array      ModbusPDUWriteFileRecordResponseItem    items length 'byteCount']
        ]

        // Diagnostics (Serial Line Only)
        ['false','0x07','false'     ModbusPDUReadExceptionStatusRequest
        ]
        ['false','0x07','true'      ModbusPDUReadExceptionStatusResponse
            [simple     uint 8      value]
        ]

        ['false','0x08','false'     ModbusPDUDiagnosticRequest
            [simple     uint 16     subFunction]
            [simple     uint 16     data]
        ]
        ['false','0x08','true'      ModbusPDUDiagnosticResponse
            [simple     uint 16     subFunction]
            [simple     uint 16     data]
        ]

        ['false','0x0B','false'     ModbusPDUGetComEventCounterRequest
        ]
        ['false','0x0B','true'      ModbusPDUGetComEventCounterResponse
            [simple     uint 16     status]
            [simple     uint 16     eventCount]
        ]

        ['false','0x0C','false'     ModbusPDUGetComEventLogRequest
        ]
        ['false','0x0C','true'      ModbusPDUGetComEventLogResponse
            [implicit   uint 8      byteCount    'COUNT(events) + 6']
            [simple     uint 16     status]
            [simple     uint 16     eventCount]
            [simple     uint 16     messageCount]
            [array      byte        events       count   'byteCount - 6']
        ]

        ['false','0x11','false'     ModbusPDUReportServerIdRequest
        ]
        ['false','0x11','true'      ModbusPDUReportServerIdResponse
            // TODO: This is not specified very well in the spec ... investigate.
            [implicit   uint 8      byteCount     'COUNT(value)']
            [array      byte        value         count   'byteCount']
        ]

        ['false','0x2B','false'     ModbusPDUReadDeviceIdentificationRequest
        ]
        ['false','0x2B','true'      ModbusPDUReadDeviceIdentificationResponse
        ]
    ]
]

[type ModbusPDUReadFileRecordRequestItem
    [simple     uint 8     referenceType]
    [simple     uint 16    fileNumber]
    [simple     uint 16    recordNumber]
    [simple     uint 16    recordLength]
]

[type ModbusPDUReadFileRecordResponseItem
    [implicit   uint 8     dataLength     'COUNT(data) + 1']
    [simple     uint 8     referenceType]
    [array      byte       data           length  'dataLength - 1']
]

[type ModbusPDUWriteFileRecordRequestItem
    [simple     uint 8     referenceType]
    [simple     uint 16    fileNumber]
    [simple     uint 16    recordNumber]
    [implicit   uint 16    recordLength   'COUNT(recordData) / 2']
    [array      byte       recordData     length  'recordLength * 2']
]

[type ModbusPDUWriteFileRecordResponseItem
    [simple     uint 8     referenceType]
    [simple     uint 16    fileNumber]
    [simple     uint 16    recordNumber]
    [implicit   uint 16    recordLength   'COUNT(recordData) / 2']
    [array      byte       recordData     length  'recordLength']
]

[dataIo DataItem(ModbusDataType dataType, uint 16 numberOfValues)
    [typeSwitch dataType,numberOfValues
        ['BOOL','1' BOOL
            [reserved uint 7 '0x00']
            [simple   bit    value]
        ]
        ['BOOL' List
            [array bit value count 'numberOfValues']
        ]
        ['BYTE','1' BitString
            [simple uint 8 value]
        ]
        ['BYTE' List
            [array uint 8 value count 'numberOfValues']
        ]
        ['WORD','1' BitString
            [simple uint 16 value]
        ]
        ['WORD' List
            [array uint 16 value count 'numberOfValues']
        ]
        ['DWORD','1' BitString
            [simple uint 32 value]
        ]
        ['DWORD' List
            [array uint 32 value count 'numberOfValues']
        ]
        ['LWORD','1' BitString
            [simple uint 64 value]
        ]
        ['LWORD' List
            [array uint 64 value count 'numberOfValues']
        ]
        ['SINT','1' SINT
            [simple int 8 value]
        ]
        ['SINT' List
            [array int 8 value count 'numberOfValues']
        ]
        ['INT','1' INT
            [simple int 16 value]
        ]
        ['INT' List
            [array int 16 value count 'numberOfValues']
        ]
        ['DINT','1' DINT
            [simple int 32 value]
        ]
        ['DINT' List
            [array int 32 value count 'numberOfValues']
        ]
        ['LINT','1' LINT
            [simple int 64 value]
        ]
        ['LINT' List
            [array int 64 value count 'numberOfValues']
        ]
        ['USINT','1' USINT
            [simple uint 8 value]
        ]
        ['USINT' List
            [array uint 8 value count 'numberOfValues']
        ]
        ['UINT','1' UINT
            [simple uint 16 value]
        ]
        ['UINT' List
            [array uint 16 value count 'numberOfValues']
        ]
        ['UDINT','1' UDINT
            [simple uint 32 value]
        ]
        ['UDINT' List
            [array uint 32 value count 'numberOfValues']
        ]
        ['ULINT','1' ULINT
            [simple uint 64 value]
        ]
        ['ULINT' List
            [array uint 64 value count 'numberOfValues']
        ]
        ['REAL','1' REAL
            [simple float 32  value]
        ]
        ['REAL' List
            [array float 32 value count 'numberOfValues']
        ]
        ['LREAL','1' LREAL
            [simple float 64  value]
        ]
        ['LREAL' List
            [array float 64 value count 'numberOfValues']
        ]
        ['CHAR','1' CHAR
            [simple uint 8 value]
        ]
        ['CHAR' List
            [array uint 8 value count 'numberOfValues']
        ]
        ['WCHAR','1' WCHAR
            [simple uint 16 value]
        ]
        ['WCHAR' List
            [array uint 16 value count 'numberOfValues']
        ]
    ]
]

[enum uint 8 ModbusDataType(uint 8 dataTypeSize)
    ['1' BOOL ['1']]
    ['2' BYTE ['1']]
    ['3' WORD ['2']]
    ['4' DWORD ['4']]
    ['5' LWORD ['8']]
    ['6' SINT ['1']]
    ['7' INT ['2']]
    ['8' DINT ['4']]
    ['9' LINT ['8']]
    ['10' USINT ['1']]
    ['11' UINT ['2']]
    ['12' UDINT ['4']]
    ['13' ULINT ['8']]
    ['14' REAL ['4']]
    ['15' LREAL ['8']]
    ['16' TIME ['8']]
    ['17' LTIME ['8']]
    ['18' DATE ['8']]
    ['19' LDATE ['8']]
    ['20' TIME_OF_DAY ['8']]
    ['21' LTIME_OF_DAY ['8']]
    ['22' DATE_AND_TIME ['8']]
    ['23' LDATE_AND_TIME ['8']]
    ['24' CHAR ['1']]
    ['25' WCHAR ['2']]
    ['26' STRING ['1']]
    ['27' WSTRING ['2']]
]

[enum uint 8 ModbusErrorCode
    ['1'    ILLEGAL_FUNCTION]
    ['2'    ILLEGAL_DATA_ADDRESS]
    ['3'    ILLEGAL_DATA_VALUE]
    ['4'    SLAVE_DEVICE_FAILURE]
    ['5'    ACKNOWLEDGE]
    ['6'    SLAVE_DEVICE_BUSY]
    ['7'    NEGATIVE_ACKNOWLEDGE]
    ['8'    MEMORY_PARITY_ERROR]
    ['10'   GATEWAY_PATH_UNAVAILABLE]
    ['11'   GATEWAY_TARGET_DEVICE_FAILED_TO_RESPOND]
]<|MERGE_RESOLUTION|>--- conflicted
+++ resolved
@@ -45,26 +45,15 @@
     [simple         ModbusPDU('response')   pdu]
 ]
 
-<<<<<<< HEAD
-[type 'ModbusSerialADU' [bit 'response']
-    [simple         uint 8      'address']
+[type ModbusSerialADU(bit response) byteOrder='LITTLE_ENDIAN'
+    [simple         uint 8      address]
 
     // The actual modbus payload
-    [simple         ModbusPDU   'pdu' ['response']]
+    [simple         ModbusPDU('response')   pdu]
 
     //This should be a checksum, not sure the status of the checksum field esp in C and Go
     //[checksum uint 16           'headerChecksum' 'STATIC_CALL("org.apache.plc4x.java.modbus_rtu.utils.StaticHelper.calculateChecksum", readBuffer, _type.encoding)']
-    [simple uint 16 'crc']
-=======
-[type ModbusSerialADU(bit response) byteOrder='LITTLE_ENDIAN'
-    [simple         uint 16     transactionId]
-    [reserved       uint 16     '0x0000']
-    [simple         uint 16     length]
-    [simple         uint 8      address]
-
-    // The actual modbus payload
-    [simple         ModbusPDU('response')   pdu]
->>>>>>> c76b28ee
+    [simple uint 16 crc]
 ]
 
 [discriminatedType ModbusPDU(bit response)
