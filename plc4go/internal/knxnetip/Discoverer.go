/*
 * Licensed to the Apache Software Foundation (ASF) under one
 * or more contributor license agreements.  See the NOTICE file
 * distributed with this work for additional information
 * regarding copyright ownership.  The ASF licenses this file
 * to you under the Apache License, Version 2.0 (the
 * "License"); you may not use this file except in compliance
 * with the License.  You may obtain a copy of the License at
 *
 *   https://www.apache.org/licenses/LICENSE-2.0
 *
 * Unless required by applicable law or agreed to in writing,
 * software distributed under the License is distributed on an
 * "AS IS" BASIS, WITHOUT WARRANTIES OR CONDITIONS OF ANY
 * KIND, either express or implied.  See the License for the
 * specific language governing permissions and limitations
 * under the License.
 */

package knxnetip

import (
	"bytes"
	"context"
	"fmt"
	"github.com/apache/plc4x/plc4go/spi/options"
	"github.com/pkg/errors"
	"net"
	"net/url"
	"time"

	apiModel "github.com/apache/plc4x/plc4go/pkg/api/model"
	driverModel "github.com/apache/plc4x/plc4go/protocols/knxnetip/readwrite/model"
	"github.com/apache/plc4x/plc4go/spi"
	internalModel "github.com/apache/plc4x/plc4go/spi/model"
	"github.com/apache/plc4x/plc4go/spi/transports"
	"github.com/apache/plc4x/plc4go/spi/transports/udp"
)

type Discoverer struct {
	messageCodec spi.MessageCodec
}

func NewDiscoverer() *Discoverer {
	return &Discoverer{}
}

<<<<<<< HEAD
func (d *Discoverer) Discover(callback func(event apiModel.PlcDiscoveryItem), discoveryOptions ...options.WithDiscoveryOption) error {
=======
func (d *Discoverer) Discover(ctx context.Context, callback func(event apiModel.PlcDiscoveryEvent), discoveryOptions ...options.WithDiscoveryOption) error {
	// TODO: handle ctx
>>>>>>> 6bd288c4
	udpTransport := udp.NewTransport()

	// Create a connection string for the KNX broadcast discovery address.
	connectionUrl, err := url.Parse("udp://224.0.23.12:3671")
	if err != nil {
		return err
	}

	allInterfaces, err := net.Interfaces()
	if err != nil {
		return err
	}

	// If no device is explicitly selected via option, simply use all of them
	// However if a discovery option is present to select a device by name, only
	// add those devices matching any of the given names.
	var interfaces []net.Interface
	deviceNames := options.FilterDiscoveryOptionsDeviceName(discoveryOptions)
	if len(deviceNames) > 0 {
		for _, curInterface := range allInterfaces {
			for _, deviceNameOption := range deviceNames {
				if curInterface.Name == deviceNameOption.GetDeviceName() {
					interfaces = append(interfaces, curInterface)
					break
				}
			}
		}
	} else {
		interfaces = allInterfaces
	}

	var tranportInstances []transports.TransportInstance
	// Iterate over all network devices of this system.
	for _, interf := range interfaces {
		addrs, err := interf.Addrs()
		if err != nil {
			return err
		}
		// Iterate over all addresses the current interface has configured
		// For KNX we're only interested in IPv4 addresses, as it doesn't
		// seem to work with IPv6.
		for _, addr := range addrs {
			var ipv4Addr net.IP
			switch addr.(type) {
			// If the device is configured to communicate with a subnet
			case *net.IPNet:
				ipv4Addr = addr.(*net.IPNet).IP.To4()

			// If the device is configured for a point-to-point connection
			case *net.IPAddr:
				ipv4Addr = addr.(*net.IPAddr).IP.To4()
			}

			// If we found an IPv4 address and this is not a loopback address,
			// add it to the list of devices we will open ports and send discovery
			// messages from.
			if ipv4Addr != nil && !ipv4Addr.IsLoopback() {
				// Create a new "connection" (Actually open a local udp socket and target outgoing packets to that address)
				transportInstance, err :=
					udpTransport.CreateTransportInstanceForLocalAddress(*connectionUrl, nil,
						&net.UDPAddr{IP: ipv4Addr, Port: 0})
				if err != nil {
					return err
				}
				err = transportInstance.ConnectWithContext(ctx)
				if err != nil {
					continue
				}

				tranportInstances = append(tranportInstances, transportInstance)
			}
		}
	}

	if len(tranportInstances) <= 0 {
		return nil
	}

	for _, transportInstance := range tranportInstances {
		// Create a codec for sending and receiving messages.
		codec := NewMessageCodec(transportInstance, nil)
		// Explicitly start the worker
		if err := codec.Connect(); err != nil {
			return errors.Wrap(err, "Error connecting")
		}

		// Cast to the UDP transport instance so we can access information on the local port.
		udpTransportInstance, ok := transportInstance.(*udp.TransportInstance)
		if !ok {
			return errors.New("couldn't cast transport instance to UDP transport instance")
		}
		localAddress := udpTransportInstance.LocalAddress
		localAddr := driverModel.NewIPAddress(localAddress.IP)

		// Prepare the discovery packet data
		discoveryEndpoint := driverModel.NewHPAIDiscoveryEndpoint(
			driverModel.HostProtocolCode_IPV4_UDP, localAddr, uint16(localAddress.Port))
		searchRequestMessage := driverModel.NewSearchRequest(discoveryEndpoint)
		// Send the search request.
		err = codec.Send(searchRequestMessage)
		go func() {
			// Keep on reading responses till the timeout is done.
			// TODO: Make this configurable
			timeout := time.NewTimer(time.Second * 1)
			timeout.Stop()
			for start := time.Now(); time.Since(start) < time.Second*5; {
				timeout.Reset(time.Second * 1)
				select {
				case message := <-codec.GetDefaultIncomingMessageChannel():
					{
						if !timeout.Stop() {
							<-timeout.C
						}
						searchResponse := message.(driverModel.SearchResponse)
						if searchResponse != nil {
							addr := searchResponse.GetHpaiControlEndpoint().GetIpAddress().GetAddr()
							remoteUrl, err := url.Parse(fmt.Sprintf("udp://%d.%d.%d.%d:%d",
								uint8(addr[0]), uint8(addr[1]), uint8(addr[2]), uint8(addr[3]), searchResponse.GetHpaiControlEndpoint().GetIpPort()))
							if err != nil {
								continue
							}
							deviceName := string(bytes.Trim(searchResponse.GetDibDeviceInfo().GetDeviceFriendlyName(), "\x00"))
							discoveryEvent := &internalModel.DefaultPlcDiscoveryEvent{
								ProtocolCode:  "knxnet-ip",
								TransportCode: "udp",
								TransportUrl:  *remoteUrl,
								Options:       nil,
								Name:          deviceName,
							}
							// Pass the event back to the callback
							callback(discoveryEvent)
						}
						continue
					}
				case <-timeout.C:
					{
						timeout.Stop()
						continue
					}
				}
			}
		}()
	}
	return nil
}<|MERGE_RESOLUTION|>--- conflicted
+++ resolved
@@ -45,12 +45,8 @@
 	return &Discoverer{}
 }
 
-<<<<<<< HEAD
-func (d *Discoverer) Discover(callback func(event apiModel.PlcDiscoveryItem), discoveryOptions ...options.WithDiscoveryOption) error {
-=======
-func (d *Discoverer) Discover(ctx context.Context, callback func(event apiModel.PlcDiscoveryEvent), discoveryOptions ...options.WithDiscoveryOption) error {
+func (d *Discoverer) Discover(ctx context.Context, callback func(event apiModel.PlcDiscoveryItem), discoveryOptions ...options.WithDiscoveryOption) error {
 	// TODO: handle ctx
->>>>>>> 6bd288c4
 	udpTransport := udp.NewTransport()
 
 	// Create a connection string for the KNX broadcast discovery address.
