//
// Licensed to the Apache Software Foundation (ASF) under one
// or more contributor license agreements.  See the NOTICE file
// distributed with this work for additional information
// regarding copyright ownership.  The ASF licenses this file
// to you under the Apache License, Version 2.0 (the
// "License"); you may not use this file except in compliance
// with the License.  You may obtain a copy of the License at
//
//      http://www.apache.org/licenses/LICENSE-2.0
//
// Unless required by applicable law or agreed to in writing,
// software distributed under the License is distributed on an
// "AS IS" BASIS, WITHOUT WARRANTIES OR CONDITIONS OF ANY
// KIND, either express or implied.  See the License for the
// specific language governing permissions and limitations
// under the License.
//

package knxnetip

import (
	"bytes"
	"encoding/hex"
	"fmt"
	driverModel "github.com/apache/plc4x/plc4go/internal/plc4go/knxnetip/readwrite/model"
	"github.com/apache/plc4x/plc4go/internal/plc4go/spi"
	"github.com/apache/plc4x/plc4go/internal/plc4go/spi/interceptors"
	internalModel "github.com/apache/plc4x/plc4go/internal/plc4go/spi/model"
	"github.com/apache/plc4x/plc4go/internal/plc4go/spi/transports"
	"github.com/apache/plc4x/plc4go/internal/plc4go/spi/utils"
	"github.com/apache/plc4x/plc4go/pkg/plc4go"
	apiModel "github.com/apache/plc4x/plc4go/pkg/plc4go/model"
	"github.com/apache/plc4x/plc4go/pkg/plc4go/values"
	"github.com/pkg/errors"
	"github.com/rs/zerolog/log"
	"runtime"
	"strconv"
	"strings"
	"sync"
	"time"
)

type ConnectionMetadata struct {
	KnxMedium         driverModel.KnxMedium
	GatewayName       string
	GatewayKnxAddress string
	ClientKnxAddress  string

	ProjectNumber          uint8
	InstallationNumber     uint8
	DeviceSerialNumber     []int8
	DeviceMulticastAddress []int8
	DeviceMacAddress       []int8
	SupportedServices      []string
}

func (m ConnectionMetadata) GetConnectionAttributes() map[string]string {
	return map[string]string{
		"KnxMedium":         m.KnxMedium.String(),
		"GatewayName":       m.GatewayName,
		"GatewayKnxAddress": m.GatewayKnxAddress,
		"ClientKnxAddress":  m.ClientKnxAddress,

		"ProjectNumber":          strconv.Itoa(int(m.ProjectNumber)),
		"InstallationNumber":     strconv.Itoa(int(m.InstallationNumber)),
		"DeviceSerialNumber":     utils.Int8ArrayToString(m.DeviceSerialNumber, " "),
		"DeviceMulticastAddress": utils.Int8ArrayToString(m.DeviceSerialNumber, "."),
		"DeviceMacAddress":       utils.Int8ArrayToString(m.DeviceSerialNumber, ":"),
		"SupportedServices":      strings.Join(m.SupportedServices, ", "),
	}
}

func (m ConnectionMetadata) CanRead() bool {
	return true
}

func (m ConnectionMetadata) CanWrite() bool {
	return true
}

func (m ConnectionMetadata) CanSubscribe() bool {
	return true
}

func (m ConnectionMetadata) CanBrowse() bool {
	return true
}

type KnxDeviceConnection struct {
	counter          uint8
	deviceDescriptor uint16
	maxApdu          uint16
}

type KnxMemoryReadFragment struct {
	numElements     uint8
	startingAddress uint16
}

type Connection struct {
	messageCodec             spi.MessageCodec
	options                  map[string][]string
	fieldHandler             spi.PlcFieldHandler
	valueHandler             spi.PlcValueHandler
	connectionStateTimer     *time.Ticker
	quitConnectionStateTimer chan struct{}
	subscribers              []*Subscriber

	valueCache      map[uint16][]int8
	valueCacheMutex sync.RWMutex
	metadata        *ConnectionMetadata
	defaultTtl      time.Duration
	connectionTtl   time.Duration
	buildingKey     []byte

	// Used for detecting connection problems
	connectionTimeoutTimer *time.Timer

	GatewayKnxAddress             *driverModel.KnxAddress
	ClientKnxAddress              *driverModel.KnxAddress
	CommunicationChannelId        uint8
	SequenceCounter               int32
	TunnelingRequestExpectationId int32
	DeviceConnections             map[driverModel.KnxAddress]*KnxDeviceConnection

	requestInterceptor interceptors.RequestInterceptor
	sync.Mutex

	// indicates if the tunneling requests loop is running
	handleTunnelingRequests bool
}

func (m *Connection) String() string {
	return fmt.Sprintf("knx.Connection{}")
}

type KnxReadResult struct {
	value    *values.PlcValue
	numItems uint8
	err      error
}

type KnxDeviceConnectResult struct {
	connection *KnxDeviceConnection
	err        error
}

type KnxDeviceDisconnectResult struct {
	connection *KnxDeviceConnection
	err        error
}

type KnxDeviceAuthenticateResult struct {
	err error
}

type InternalResult struct {
	responseMessage interface{}
	err             error
}

func NewConnection(transportInstance transports.TransportInstance, options map[string][]string, fieldHandler spi.PlcFieldHandler) *Connection {
	connection := &Connection{
		options:      options,
		fieldHandler: fieldHandler,
		valueHandler: NewValueHandler(),
		requestInterceptor: interceptors.NewSingleItemRequestInterceptor(
			internalModel.NewDefaultPlcReadRequest,
			internalModel.NewDefaultPlcWriteRequest,
			internalModel.NewDefaultPlcReadResponse,
			internalModel.NewDefaultPlcWriteResponse,
		),
		subscribers:             []*Subscriber{},
		valueCache:              map[uint16][]int8{},
		valueCacheMutex:         sync.RWMutex{},
		metadata:                &ConnectionMetadata{},
		defaultTtl:              time.Second * 10,
		DeviceConnections:       map[driverModel.KnxAddress]*KnxDeviceConnection{},
		handleTunnelingRequests: true,
	}
	connection.connectionTtl = connection.defaultTtl * 2

	// If a building key was provided, save that in a dedicated variable
	if buildingKey, ok := options["buildingKey"]; ok {
		bc, err := hex.DecodeString(buildingKey[0])
		if err == nil {
			connection.buildingKey = bc
		}
	}
	connection.messageCodec = NewMessageCodec(transportInstance, connection.interceptIncomingMessage)
	return connection
}

func (m *Connection) Connect() <-chan plc4go.PlcConnectionConnectResult {
	result := make(chan plc4go.PlcConnectionConnectResult)
	sendResult := func(connection plc4go.PlcConnection, err error) {
		result <- plc4go.NewPlcConnectionConnectResult(connection, err)
	}

	go func() {
		// Open the UDP Connection
		err := m.messageCodec.Connect()
		if err != nil {
			sendResult(nil, errors.Wrap(err, "error opening connection"))
			return
		}

		// Send a search request before connecting to the device.
		searchResponse, err := m.sendGatewaySearchRequest()
		if err != nil {
			sendResult(nil, errors.Wrap(err, "error discovering device capabilities"))
			return
		}

		// Save some important information
		m.metadata.KnxMedium = searchResponse.DibDeviceInfo.KnxMedium
		m.metadata.GatewayName = string(bytes.Trim(utils.Int8ArrayToByteArray(
			searchResponse.DibDeviceInfo.DeviceFriendlyName), "\x00"))
		m.GatewayKnxAddress = searchResponse.DibDeviceInfo.KnxAddress
		m.metadata.GatewayKnxAddress = KnxAddressToString(m.GatewayKnxAddress)
		m.metadata.ProjectNumber = searchResponse.DibDeviceInfo.ProjectInstallationIdentifier.ProjectNumber
		m.metadata.InstallationNumber = searchResponse.DibDeviceInfo.ProjectInstallationIdentifier.InstallationNumber
		m.metadata.DeviceSerialNumber = searchResponse.DibDeviceInfo.KnxNetIpDeviceSerialNumber
		m.metadata.DeviceMulticastAddress = searchResponse.DibDeviceInfo.KnxNetIpDeviceMulticastAddress.Addr
		m.metadata.DeviceMacAddress = searchResponse.DibDeviceInfo.KnxNetIpDeviceMacAddress.Addr
		m.metadata.SupportedServices = []string{}
		supportsTunneling := false
		for _, serviceId := range searchResponse.DibSuppSvcFamilies.ServiceIds {
			m.metadata.SupportedServices = append(m.metadata.SupportedServices, serviceId.Child.GetTypeName())
			// If this is an instance of the "tunneling", service, this connection supports tunneling
			_, ok := serviceId.Child.(*driverModel.KnxNetIpTunneling)
			if ok {
				supportsTunneling = true
				break
			}
		}

		// If the current device supports tunneling, create a tunneling connection.
		// Via this connection we then get access to the entire KNX network this Gateway is connected to.
		if supportsTunneling {
			// As soon as we got a successful search-response back, send a connection request.
			connectionResponse, err := m.sendGatewayConnectionRequest()
			if err != nil {
				sendResult(nil, errors.Wrap(err, "error connecting to device"))
				return
			}

			// Save the communication channel id
			m.CommunicationChannelId = connectionResponse.CommunicationChannelId

			// Reset the sequence counter
			m.SequenceCounter = -1

			// If the connection was successful, the gateway will now forward any packets
			// on the KNX bus that are broadcast packets to us, so we have to setup things
			// to handle these incoming messages.
			switch connectionResponse.Status {
			case driverModel.Status_NO_ERROR:
				// Save the KNX Address the Gateway assigned to us for this connection.
				tunnelConnectionDataBlock := driverModel.CastConnectionResponseDataBlockTunnelConnection(
					connectionResponse.ConnectionResponseDataBlock,
				)
				m.ClientKnxAddress = tunnelConnectionDataBlock.KnxAddress

				// Create a go routine to handle incoming tunneling-requests which haven't been
				// handled by any other handler. This is where usually the GroupValueWrite messages
				// are being handled.
				log.Debug().Msg("Starting tunneling handler")
<<<<<<< HEAD
				log.Trace().Int("Num Goroutines before starting tunneling handler", runtime.NumGoroutine())
=======
>>>>>>> b2a15f30
				go func() {
					log.Debug().Msg("Tunneling handler started")
					defaultIncomingMessageChannel := m.messageCodec.GetDefaultIncomingMessageChannel()
					// This is actually a while-true construct in go.
					for m.handleTunnelingRequests {
						incomingMessage := <-defaultIncomingMessageChannel
						log.Trace().Msgf("Got incoming tunneling message %s", incomingMessage)
						tunnelingRequest := driverModel.CastTunnelingRequest(incomingMessage)
						if tunnelingRequest == nil {
							tunnelingResponse := driverModel.CastTunnelingResponse(incomingMessage)
							if tunnelingResponse != nil {
								log.Warn().Msgf("Got an unhandled TunnelingResponse message %v\n", tunnelingResponse)
							} else {
								log.Warn().Msgf("Not a TunnelingRequest or TunnelingResponse message %v\n", incomingMessage)
							}
							continue
						}

						if tunnelingRequest.TunnelingRequestDataBlock.CommunicationChannelId != m.CommunicationChannelId {
							log.Warn().Msgf("Not for this connection %v\n", tunnelingRequest)
							continue
						}

						lDataInd := driverModel.CastLDataInd(tunnelingRequest.Cemi)
						if lDataInd == nil {
							continue
						}
						// Get APDU, source and target address
						lDataFrameData := driverModel.CastLDataExtended(lDataInd.DataFrame)
						sourceAddress := lDataFrameData.SourceAddress

						// If this is not an APDU, there is no need to further handle it.
						if lDataFrameData.Apdu == nil {
							continue
						}

						// If this is an incoming disconnect request, remove the device
						// from the device connections, otherwise handle it as normal
						// incoming message.
						apduControlContainer := driverModel.CastApduControlContainer(lDataFrameData.Apdu)
						if apduControlContainer != nil {
							disconnectApdu := driverModel.CastApduControlDisconnect(apduControlContainer.ControlApdu)
							if disconnectApdu != nil {
								if m.DeviceConnections[*sourceAddress] != nil /* && m.ClientKnxAddress == Int8ArrayToKnxAddress(targetAddress)*/ {
									// Remove the connection
									delete(m.DeviceConnections, *sourceAddress)
								}
							}
						} else {
							m.handleIncomingTunnelingRequest(tunnelingRequest)
						}
					}
					log.Warn().Msg("Tunneling handler has been shut down")
				}()
				log.Trace().Int("Num Goroutines after starting tunneling handler", runtime.NumGoroutine())

				// Fire the "connected" event
				sendResult(m, nil)
			case driverModel.Status_NO_MORE_CONNECTIONS:
				sendResult(nil, errors.New("no more connections"))
			default:
				sendResult(nil, errors.Errorf("got a return status of: %s", connectionResponse.Status))
			}
		} else {
			sendResult(nil, errors.New("this device doesn't support tunneling"))
		}
	}()

	return result
}

func (m *Connection) BlockingClose() {
	closeResults := m.Close()
	select {
	case <-closeResults:
		return
	case <-time.After(m.defaultTtl):
		return
	}
}

func (m *Connection) Close() <-chan plc4go.PlcConnectionCloseResult {
	result := make(chan plc4go.PlcConnectionCloseResult)

	go func() {
		// Stop the connection-state checker.
		if m.connectionStateTimer != nil {
			m.connectionStateTimer.Stop()
		}

		// Disconnect from all knx devices we are still connected to.
		for targetAddress := range m.DeviceConnections {
			disconnects := m.DeviceDisconnect(targetAddress)
			select {
			case _ = <-disconnects:
			case <-time.After(m.defaultTtl):
				// If we got a timeout here, well just continue the device will just auto disconnect.
				log.Debug().Msgf("Timeout disconnecting from device %s.", KnxAddressToString(&targetAddress))
			}
		}

		// Send a disconnect request from the gateway.
		_, err := m.sendGatewayDisconnectionRequest()
		if err != nil {
			result <- plc4go.NewPlcConnectionCloseResult(m, errors.Wrap(err, "got an error while disconnecting"))
		} else {
			result <- plc4go.NewPlcConnectionCloseResult(m, nil)
		}
	}()

	return result
}

func (m *Connection) IsConnected() bool {
	if m.messageCodec != nil {
		pingChannel := m.Ping()
		select {
		case pingResponse := <-pingChannel:
			return pingResponse.Err == nil
		case <-time.After(m.defaultTtl):
			m.handleTimeout()
			return false
		}
	}
	return false
}

func (m *Connection) Ping() <-chan plc4go.PlcConnectionPingResult {
	result := make(chan plc4go.PlcConnectionPingResult)

	go func() {
		// Send the connection state request
		_, err := m.sendConnectionStateRequest()
		if err != nil {
			result <- plc4go.NewPlcConnectionPingResult(errors.Wrap(err, "got an error"))
		} else {
			result <- plc4go.NewPlcConnectionPingResult(nil)
		}
		return
	}()

	return result
}

func (m *Connection) GetMetadata() apiModel.PlcConnectionMetadata {
	return m.metadata
}

func (m *Connection) ReadRequestBuilder() apiModel.PlcReadRequestBuilder {
	return internalModel.NewDefaultPlcReadRequestBuilder(
		m.fieldHandler, NewReader(m))
}

func (m *Connection) WriteRequestBuilder() apiModel.PlcWriteRequestBuilder {
	return internalModel.NewDefaultPlcWriteRequestBuilder(
		m.fieldHandler, m.valueHandler, NewWriter(m.messageCodec))
}

func (m *Connection) SubscriptionRequestBuilder() apiModel.PlcSubscriptionRequestBuilder {
	return internalModel.NewDefaultPlcSubscriptionRequestBuilder(
		m.fieldHandler, m.valueHandler, NewSubscriber(m))
}

func (m *Connection) BrowseRequestBuilder() apiModel.PlcBrowseRequestBuilder {
	return internalModel.NewDefaultPlcBrowseRequestBuilder(NewBrowser(m, m.messageCodec))
}

func (m *Connection) UnsubscriptionRequestBuilder() apiModel.PlcUnsubscriptionRequestBuilder {
	return nil /*internalModel.NewDefaultPlcUnsubscriptionRequestBuilder(
	  m.fieldHandler, m.valueHandler, NewSubscriber(m.messageCodec))*/
}

func (m *Connection) GetTransportInstance() transports.TransportInstance {
	if mc, ok := m.messageCodec.(spi.TransportInstanceExposer); ok {
		return mc.GetTransportInstance()
	}
	return nil
}

func (m *Connection) GetPlcFieldHandler() spi.PlcFieldHandler {
	return m.fieldHandler
}

func (m *Connection) GetPlcValueHandler() spi.PlcValueHandler {
	return m.valueHandler
}<|MERGE_RESOLUTION|>--- conflicted
+++ resolved
@@ -34,7 +34,6 @@
 	"github.com/apache/plc4x/plc4go/pkg/plc4go/values"
 	"github.com/pkg/errors"
 	"github.com/rs/zerolog/log"
-	"runtime"
 	"strconv"
 	"strings"
 	"sync"
@@ -267,17 +266,10 @@
 				// handled by any other handler. This is where usually the GroupValueWrite messages
 				// are being handled.
 				log.Debug().Msg("Starting tunneling handler")
-<<<<<<< HEAD
-				log.Trace().Int("Num Goroutines before starting tunneling handler", runtime.NumGoroutine())
-=======
->>>>>>> b2a15f30
 				go func() {
-					log.Debug().Msg("Tunneling handler started")
 					defaultIncomingMessageChannel := m.messageCodec.GetDefaultIncomingMessageChannel()
-					// This is actually a while-true construct in go.
 					for m.handleTunnelingRequests {
 						incomingMessage := <-defaultIncomingMessageChannel
-						log.Trace().Msgf("Got incoming tunneling message %s", incomingMessage)
 						tunnelingRequest := driverModel.CastTunnelingRequest(incomingMessage)
 						if tunnelingRequest == nil {
 							tunnelingResponse := driverModel.CastTunnelingResponse(incomingMessage)
@@ -323,9 +315,8 @@
 							m.handleIncomingTunnelingRequest(tunnelingRequest)
 						}
 					}
-					log.Warn().Msg("Tunneling handler has been shut down")
+					log.Warn().Msg("Tunneling handler shat down")
 				}()
-				log.Trace().Int("Num Goroutines after starting tunneling handler", runtime.NumGoroutine())
 
 				// Fire the "connected" event
 				sendResult(m, nil)
