<?xml version="1.0" encoding="UTF-8"?>
<!--
  Licensed to the Apache Software Foundation (ASF) under one
  or more contributor license agreements.  See the NOTICE file
  distributed with this work for additional information
  regarding copyright ownership.  The ASF licenses this file
  to you under the Apache License, Version 2.0 (the
  "License"); you may not use this file except in compliance
  with the License.  You may obtain a copy of the License at

      http://www.apache.org/licenses/LICENSE-2.0

  Unless required by applicable law or agreed to in writing,
  software distributed under the License is distributed on an
  "AS IS" BASIS, WITHOUT WARRANTIES OR CONDITIONS OF ANY
  KIND, either express or implied.  See the License for the
  specific language governing permissions and limitations
  under the License.
  -->
<project xmlns="http://maven.apache.org/POM/4.0.0" xmlns:xsi="http://www.w3.org/2001/XMLSchema-instance" xsi:schemaLocation="http://maven.apache.org/POM/4.0.0 http://maven.apache.org/xsd/maven-4.0.0.xsd">

  <modelVersion>4.0.0</modelVersion>

  <parent>
    <groupId>org.apache.plc4x.examples</groupId>
    <artifactId>plc4j-examples</artifactId>
<<<<<<< HEAD
    <version>0.4.0</version>
=======
    <version>0.6.0</version>
>>>>>>> d58c4d58
  </parent>

  <artifactId>plc4j-hello-connectivity-mqtt</artifactId>
  <name>PLC4J: Examples: Connectivity: MQTT</name>
  <description>Sample application, that reads data from a connected PLC and publishes this information via MQTT.</description>

  <properties>
    <app.main.class>org.apache.plc4x.java.examples.connectivity.mqtt.MqttConnector</app.main.class>
  </properties>

  <dependencies>
    <dependency>
      <groupId>org.apache.plc4x</groupId>
      <artifactId>plc4j-api</artifactId>
<<<<<<< HEAD
      <version>0.4.0</version>
=======
      <version>0.6.0</version>
>>>>>>> d58c4d58
    </dependency>

    <dependency>
      <groupId>com.hivemq</groupId>
      <artifactId>hivemq-mqtt-client</artifactId>
      <version>1.0.0</version>
    </dependency>
    <dependency>
      <groupId>io.reactivex.rxjava2</groupId>
      <artifactId>rxjava</artifactId>
      <version>2.1.12</version>
    </dependency>

    <dependency>
      <groupId>com.fasterxml.jackson.dataformat</groupId>
      <artifactId>jackson-dataformat-yaml</artifactId>
    </dependency>
    <dependency>
      <groupId>com.fasterxml.jackson.core</groupId>
      <artifactId>jackson-databind</artifactId>
    </dependency>
    <dependency>
      <groupId>com.fasterxml.jackson.core</groupId>
      <artifactId>jackson-annotations</artifactId>
    </dependency>
    <dependency>
      <groupId>com.google.code.gson</groupId>
      <artifactId>gson</artifactId>
    </dependency>

    <dependency>
      <groupId>org.apache.commons</groupId>
      <artifactId>commons-lang3</artifactId>
    </dependency>

    <dependency>
      <groupId>ch.qos.logback</groupId>
      <artifactId>logback-classic</artifactId>
    </dependency>

    <!-- Required driver implementation -->
    <dependency>
      <groupId>org.apache.plc4x</groupId>
      <artifactId>plc4j-driver-ads</artifactId>
      <version>0.6.0</version>
      <scope>runtime</scope>
    </dependency>
    <dependency>
      <groupId>org.apache.plc4x</groupId>
      <artifactId>plc4j-driver-ethernet-ip</artifactId>
      <version>0.6.0</version>
      <scope>runtime</scope>
    </dependency>
    <dependency>
      <groupId>org.apache.plc4x</groupId>
      <artifactId>plc4j-driver-modbus</artifactId>
      <version>0.6.0</version>
      <scope>runtime</scope>
    </dependency>
    <dependency>
      <groupId>org.apache.plc4x</groupId>
      <artifactId>plc4j-driver-opcua</artifactId>
      <version>0.6.0</version>
      <scope>runtime</scope>
    </dependency>
    <dependency>
      <groupId>org.apache.plc4x</groupId>
      <artifactId>plc4j-driver-s7</artifactId>
<<<<<<< HEAD
      <version>0.4.0</version>
=======
      <version>0.6.0</version>
>>>>>>> d58c4d58
      <scope>runtime</scope>
    </dependency>
    <dependency>
      <groupId>org.apache.plc4x</groupId>
      <artifactId>plc4j-driver-simulated</artifactId>
<<<<<<< HEAD
      <version>0.4.0</version>
=======
      <version>0.6.0</version>
>>>>>>> d58c4d58
      <scope>runtime</scope>
    </dependency>
  </dependencies>

  <build>
    <plugins>
      <plugin>
        <groupId>org.apache.maven.plugins</groupId>
        <artifactId>maven-dependency-plugin</artifactId>
        <configuration>
          <usedDependencies>
            <usedDependency>org.apache.plc4x:plc4j-driver-ads</usedDependency>
            <usedDependency>org.apache.plc4x:plc4j-driver-ethernet-ip</usedDependency>
            <usedDependency>org.apache.plc4x:plc4j-driver-modbus</usedDependency>
            <usedDependency>org.apache.plc4x:plc4j-driver-opcua</usedDependency>
            <usedDependency>org.apache.plc4x:plc4j-driver-s7</usedDependency>
            <usedDependency>org.apache.plc4x:plc4j-driver-simulated</usedDependency>
          </usedDependencies>
        </configuration>
      </plugin>
    </plugins>
  </build>

  <repositories>
    <repository>
      <id>jfrog-snapshot</id>
      <url>https://oss.jfrog.org/artifactory/oss-snapshot-local</url>
      <releases>
        <enabled>false</enabled>
      </releases>
      <snapshots>
        <enabled>true</enabled>
      </snapshots>
    </repository>
  </repositories>

</project><|MERGE_RESOLUTION|>--- conflicted
+++ resolved
@@ -24,11 +24,7 @@
   <parent>
     <groupId>org.apache.plc4x.examples</groupId>
     <artifactId>plc4j-examples</artifactId>
-<<<<<<< HEAD
-    <version>0.4.0</version>
-=======
     <version>0.6.0</version>
->>>>>>> d58c4d58
   </parent>
 
   <artifactId>plc4j-hello-connectivity-mqtt</artifactId>
@@ -43,11 +39,7 @@
     <dependency>
       <groupId>org.apache.plc4x</groupId>
       <artifactId>plc4j-api</artifactId>
-<<<<<<< HEAD
-      <version>0.4.0</version>
-=======
       <version>0.6.0</version>
->>>>>>> d58c4d58
     </dependency>
 
     <dependency>
@@ -116,21 +108,13 @@
     <dependency>
       <groupId>org.apache.plc4x</groupId>
       <artifactId>plc4j-driver-s7</artifactId>
-<<<<<<< HEAD
-      <version>0.4.0</version>
-=======
       <version>0.6.0</version>
->>>>>>> d58c4d58
       <scope>runtime</scope>
     </dependency>
     <dependency>
       <groupId>org.apache.plc4x</groupId>
       <artifactId>plc4j-driver-simulated</artifactId>
-<<<<<<< HEAD
-      <version>0.4.0</version>
-=======
       <version>0.6.0</version>
->>>>>>> d58c4d58
       <scope>runtime</scope>
     </dependency>
   </dependencies>
