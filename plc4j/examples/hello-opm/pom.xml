--- conflicted
+++ resolved
@@ -24,11 +24,7 @@
   <parent>
     <groupId>org.apache.plc4x.examples</groupId>
     <artifactId>plc4j-examples</artifactId>
-<<<<<<< HEAD
-    <version>0.10.0</version>
-=======
     <version>0.11.0</version>
->>>>>>> d22042ef
   </parent>
 
   <artifactId>plc4j-examples-hello-opm</artifactId>
@@ -43,21 +39,12 @@
     <dependency>
       <groupId>org.apache.plc4x</groupId>
       <artifactId>plc4j-opm</artifactId>
-<<<<<<< HEAD
-      <version>0.10.0</version>
-    </dependency>
-    <dependency>
-      <groupId>org.apache.plc4x</groupId>
-      <artifactId>plc4j-connection-pool</artifactId>
-      <version>0.10.0</version>
-=======
       <version>0.11.0</version>
     </dependency>
     <dependency>
       <groupId>org.apache.plc4x</groupId>
       <artifactId>plc4j-connection-cache</artifactId>
       <version>0.11.0</version>
->>>>>>> d22042ef
     </dependency>
 
     <dependency>
