<?xml version="1.0" encoding="UTF-8"?>
<!--
  Licensed to the Apache Software Foundation (ASF) under one
  or more contributor license agreements.  See the NOTICE file
  distributed with this work for additional information
  regarding copyright ownership.  The ASF licenses this file
  to you under the Apache License, Version 2.0 (the
  "License"); you may not use this file except in compliance
  with the License.  You may obtain a copy of the License at

      http://www.apache.org/licenses/LICENSE-2.0

  Unless required by applicable law or agreed to in writing,
  software distributed under the License is distributed on an
  "AS IS" BASIS, WITHOUT WARRANTIES OR CONDITIONS OF ANY
  KIND, either express or implied.  See the License for the
  specific language governing permissions and limitations
  under the License.
  -->
<project xmlns="http://maven.apache.org/POM/4.0.0" xmlns:xsi="http://www.w3.org/2001/XMLSchema-instance" xsi:schemaLocation="http://maven.apache.org/POM/4.0.0 http://maven.apache.org/xsd/maven-4.0.0.xsd">

  <modelVersion>4.0.0</modelVersion>

  <parent>
    <groupId>org.apache.plc4x.examples</groupId>
    <artifactId>plc4j-examples</artifactId>
<<<<<<< HEAD
    <version>0.6.0</version>
=======
    <version>0.7.0</version>
>>>>>>> a936a9fe
  </parent>

  <artifactId>plc4j-hello-opm</artifactId>
  <name>PLC4J: Examples: Hello OPM</name>
  <description>Hello World example of PLC4X using the OPM feature.</description>

  <properties>
    <app.main.class>org.apache.plc4x.java.examples.helloopm.HelloOpm</app.main.class>
  </properties>

  <dependencies>
    <dependency>
      <groupId>org.apache.plc4x</groupId>
      <artifactId>plc4j-opm</artifactId>
<<<<<<< HEAD
      <version>0.6.0</version>
=======
      <version>0.7.0</version>
>>>>>>> a936a9fe
    </dependency>
    <dependency>
      <groupId>org.apache.plc4x</groupId>
      <artifactId>plc4j-connection-pool</artifactId>
<<<<<<< HEAD
      <version>0.6.0</version>
=======
      <version>0.7.0</version>
>>>>>>> a936a9fe
    </dependency>

    <dependency>
      <groupId>org.slf4j</groupId>
      <artifactId>slf4j-api</artifactId>
    </dependency>
    <dependency>
      <groupId>org.slf4j</groupId>
      <artifactId>log4j-over-slf4j</artifactId>
      <version>1.7.25</version>
    </dependency>
    <dependency>
      <groupId>ch.qos.logback</groupId>
      <artifactId>logback-classic</artifactId>
    </dependency>
<<<<<<< HEAD

    <!-- Required driver implementation -->
    <dependency>
      <groupId>org.apache.plc4x</groupId>
      <artifactId>plc4j-driver-ads</artifactId>
      <version>0.6.0</version>
      <scope>runtime</scope>
    </dependency>
    <dependency>
      <groupId>org.apache.plc4x</groupId>
      <artifactId>plc4j-driver-ethernet-ip</artifactId>
      <version>0.6.0</version>
      <scope>runtime</scope>
    </dependency>
    <dependency>
      <groupId>org.apache.plc4x</groupId>
      <artifactId>plc4j-driver-modbus</artifactId>
      <version>0.6.0</version>
      <scope>runtime</scope>
    </dependency>
    <dependency>
      <groupId>org.apache.plc4x</groupId>
      <artifactId>plc4j-driver-opcua</artifactId>
      <version>0.6.0</version>
      <scope>runtime</scope>
    </dependency>
    <dependency>
      <groupId>org.apache.plc4x</groupId>
      <artifactId>plc4j-driver-s7</artifactId>
      <version>0.6.0</version>
      <scope>runtime</scope>
    </dependency>
    <dependency>
      <groupId>org.apache.plc4x</groupId>
      <artifactId>plc4j-driver-simulated</artifactId>
      <version>0.6.0</version>
      <scope>runtime</scope>
    </dependency>
=======
>>>>>>> a936a9fe
  </dependencies>

  <build>
    <plugins>
      <plugin>
        <groupId>org.apache.maven.plugins</groupId>
        <artifactId>maven-dependency-plugin</artifactId>
        <configuration>
          <usedDependencies combine.children="append">
            <usedDependency>org.slf4j:log4j-over-slf4j</usedDependency>
          </usedDependencies>
        </configuration>
      </plugin>
    </plugins>
  </build>

</project><|MERGE_RESOLUTION|>--- conflicted
+++ resolved
@@ -24,11 +24,7 @@
   <parent>
     <groupId>org.apache.plc4x.examples</groupId>
     <artifactId>plc4j-examples</artifactId>
-<<<<<<< HEAD
-    <version>0.6.0</version>
-=======
     <version>0.7.0</version>
->>>>>>> a936a9fe
   </parent>
 
   <artifactId>plc4j-hello-opm</artifactId>
@@ -43,20 +39,12 @@
     <dependency>
       <groupId>org.apache.plc4x</groupId>
       <artifactId>plc4j-opm</artifactId>
-<<<<<<< HEAD
-      <version>0.6.0</version>
-=======
       <version>0.7.0</version>
->>>>>>> a936a9fe
     </dependency>
     <dependency>
       <groupId>org.apache.plc4x</groupId>
       <artifactId>plc4j-connection-pool</artifactId>
-<<<<<<< HEAD
-      <version>0.6.0</version>
-=======
       <version>0.7.0</version>
->>>>>>> a936a9fe
     </dependency>
 
     <dependency>
@@ -72,47 +60,6 @@
       <groupId>ch.qos.logback</groupId>
       <artifactId>logback-classic</artifactId>
     </dependency>
-<<<<<<< HEAD
-
-    <!-- Required driver implementation -->
-    <dependency>
-      <groupId>org.apache.plc4x</groupId>
-      <artifactId>plc4j-driver-ads</artifactId>
-      <version>0.6.0</version>
-      <scope>runtime</scope>
-    </dependency>
-    <dependency>
-      <groupId>org.apache.plc4x</groupId>
-      <artifactId>plc4j-driver-ethernet-ip</artifactId>
-      <version>0.6.0</version>
-      <scope>runtime</scope>
-    </dependency>
-    <dependency>
-      <groupId>org.apache.plc4x</groupId>
-      <artifactId>plc4j-driver-modbus</artifactId>
-      <version>0.6.0</version>
-      <scope>runtime</scope>
-    </dependency>
-    <dependency>
-      <groupId>org.apache.plc4x</groupId>
-      <artifactId>plc4j-driver-opcua</artifactId>
-      <version>0.6.0</version>
-      <scope>runtime</scope>
-    </dependency>
-    <dependency>
-      <groupId>org.apache.plc4x</groupId>
-      <artifactId>plc4j-driver-s7</artifactId>
-      <version>0.6.0</version>
-      <scope>runtime</scope>
-    </dependency>
-    <dependency>
-      <groupId>org.apache.plc4x</groupId>
-      <artifactId>plc4j-driver-simulated</artifactId>
-      <version>0.6.0</version>
-      <scope>runtime</scope>
-    </dependency>
-=======
->>>>>>> a936a9fe
   </dependencies>
 
   <build>
