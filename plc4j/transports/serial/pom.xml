<?xml version="1.0" encoding="UTF-8"?>
<!--
  Licensed to the Apache Software Foundation (ASF) under one
  or more contributor license agreements.  See the NOTICE file
  distributed with this work for additional information
  regarding copyright ownership.  The ASF licenses this file
  to you under the Apache License, Version 2.0 (the
  "License"); you may not use this file except in compliance
  with the License.  You may obtain a copy of the License at

      https://www.apache.org/licenses/LICENSE-2.0

  Unless required by applicable law or agreed to in writing,
  software distributed under the License is distributed on an
  "AS IS" BASIS, WITHOUT WARRANTIES OR CONDITIONS OF ANY
  KIND, either express or implied.  See the License for the
  specific language governing permissions and limitations
  under the License.
  -->
<project xmlns="http://maven.apache.org/POM/4.0.0" xmlns:xsi="http://www.w3.org/2001/XMLSchema-instance" xsi:schemaLocation="http://maven.apache.org/POM/4.0.0 http://maven.apache.org/xsd/maven-4.0.0.xsd">

  <modelVersion>4.0.0</modelVersion>

  <parent>
    <groupId>org.apache.plc4x</groupId>
    <artifactId>plc4j-transports</artifactId>
<<<<<<< HEAD
    <version>0.9.0</version>
=======
    <version>0.10.0</version>
>>>>>>> cac82545
  </parent>

  <artifactId>plc4j-transport-serial</artifactId>
  <name>PLC4J: Transports: Serial</name>
  <description>Base classes needed to implement plc4x drivers based on Serial connections.</description>

  <dependencies>
    <dependency>
      <groupId>org.apache.plc4x</groupId>
      <artifactId>plc4j-api</artifactId>
<<<<<<< HEAD
      <version>0.9.0</version>
=======
      <version>0.10.0</version>
>>>>>>> cac82545
    </dependency>

    <dependency>
      <groupId>org.apache.plc4x</groupId>
      <artifactId>plc4j-spi</artifactId>
      <version>0.10.0</version>
    </dependency>

    <dependency>
      <groupId>org.apache.commons</groupId>
      <artifactId>commons-lang3</artifactId>
    </dependency>

    <dependency>
      <groupId>io.netty</groupId>
      <artifactId>netty-transport</artifactId>
    </dependency>
    <dependency>
      <groupId>io.netty</groupId>
      <artifactId>netty-buffer</artifactId>
    </dependency>
    <dependency>
      <groupId>io.netty</groupId>
      <artifactId>netty-common</artifactId>
    </dependency>

    <dependency>
      <groupId>com.fazecast</groupId>
      <artifactId>jSerialComm</artifactId>
    </dependency>

    <dependency>
      <groupId>io.netty</groupId>
      <artifactId>netty-codec</artifactId>
      <scope>test</scope>
    </dependency>

    <dependency>
<<<<<<< HEAD
      <groupId>org.apache.plc4x</groupId>
      <artifactId>plc4j-spi</artifactId>
      <version>0.9.0</version>
      <scope>compile</scope>
=======
      <groupId>ch.qos.logback</groupId>
      <artifactId>logback-core</artifactId>
      <scope>test</scope>
>>>>>>> cac82545
    </dependency>
  </dependencies>

  <build>
    <plugins>
      <!--
       Generate an OSGI compatible MANIFEST file.
     -->
      <plugin>
        <groupId>org.apache.felix</groupId>
        <artifactId>maven-bundle-plugin</artifactId>
        <extensions>true</extensions>
        <configuration>
          <instructions>
            <Bundle-SymbolicName>${project.groupId}.${project.artifactId}</Bundle-SymbolicName>
            <Bundle-Activator>org.apache.plc4x.java.osgi.TransportActivator</Bundle-Activator>
            <Export-Service>org.apache.plc4x.java.spi.transport.Transport,org.apache.plc4x.java.transport.serial.SerialTransport</Export-Service>
          </instructions>
        </configuration>
      </plugin>
    </plugins>
  </build>

</project><|MERGE_RESOLUTION|>--- conflicted
+++ resolved
@@ -24,11 +24,7 @@
   <parent>
     <groupId>org.apache.plc4x</groupId>
     <artifactId>plc4j-transports</artifactId>
-<<<<<<< HEAD
-    <version>0.9.0</version>
-=======
     <version>0.10.0</version>
->>>>>>> cac82545
   </parent>
 
   <artifactId>plc4j-transport-serial</artifactId>
@@ -39,11 +35,7 @@
     <dependency>
       <groupId>org.apache.plc4x</groupId>
       <artifactId>plc4j-api</artifactId>
-<<<<<<< HEAD
-      <version>0.9.0</version>
-=======
       <version>0.10.0</version>
->>>>>>> cac82545
     </dependency>
 
     <dependency>
@@ -82,16 +74,9 @@
     </dependency>
 
     <dependency>
-<<<<<<< HEAD
-      <groupId>org.apache.plc4x</groupId>
-      <artifactId>plc4j-spi</artifactId>
-      <version>0.9.0</version>
-      <scope>compile</scope>
-=======
       <groupId>ch.qos.logback</groupId>
       <artifactId>logback-core</artifactId>
       <scope>test</scope>
->>>>>>> cac82545
     </dependency>
   </dependencies>
 
