<?xml version="1.0" encoding="UTF-8"?>
<!--
  Licensed to the Apache Software Foundation (ASF) under one
  or more contributor license agreements.  See the NOTICE file
  distributed with this work for additional information
  regarding copyright ownership.  The ASF licenses this file
  to you under the Apache License, Version 2.0 (the
  "License"); you may not use this file except in compliance
  with the License.  You may obtain a copy of the License at

      https://www.apache.org/licenses/LICENSE-2.0

  Unless required by applicable law or agreed to in writing,
  software distributed under the License is distributed on an
  "AS IS" BASIS, WITHOUT WARRANTIES OR CONDITIONS OF ANY
  KIND, either express or implied.  See the License for the
  specific language governing permissions and limitations
  under the License.
  -->
<project xmlns="http://maven.apache.org/POM/4.0.0" xmlns:xsi="http://www.w3.org/2001/XMLSchema-instance" xsi:schemaLocation="http://maven.apache.org/POM/4.0.0 http://maven.apache.org/xsd/maven-4.0.0.xsd">

  <modelVersion>4.0.0</modelVersion>

  <parent>
    <groupId>org.apache.plc4x</groupId>
    <artifactId>plc4j-tools</artifactId>
<<<<<<< HEAD
    <version>0.10.0</version>
=======
    <version>0.11.0</version>
>>>>>>> d22042ef
  </parent>

  <artifactId>plc4j-plc4x-server</artifactId>

  <name>PLC4J: Tools: Plc4x Server</name>
  <description>Server that can be used by drivers of the 'plc4x' protocol to relay requests which are then executed on this machine.</description>

  <build>
    <plugins>
      <plugin>
        <groupId>org.apache.plc4x.plugins</groupId>
        <artifactId>plc4x-maven-plugin</artifactId>
        <executions>
          <execution>
            <id>generate-driver</id>
            <phase>generate-sources</phase>
            <goals>
              <goal>generate-driver</goal>
            </goals>
            <configuration>
              <protocolName>plc4x</protocolName>
              <protocolVersion>0</protocolVersion>
              <languageName>java</languageName>
              <outputFlavor>read-write</outputFlavor>
              <outputDir>src/main/generated</outputDir>
            </configuration>
          </execution>
        </executions>
      </plugin>
      <plugin>
        <groupId>org.apache.maven.plugins</groupId>
        <artifactId>maven-dependency-plugin</artifactId>
        <configuration>
          <usedDependencies>
            <usedDependency>org.slf4j:log4j-over-slf4j</usedDependency>
            <usedDependency>org.apache.plc4x:plc4j-driver-simulated</usedDependency>
          </usedDependencies>
        </configuration>
      </plugin>
    </plugins>
  </build>

  <dependencies>
    <!-- PLC4X dependencies -->
    <dependency>
      <groupId>org.apache.plc4x</groupId>
      <artifactId>plc4j-api</artifactId>
<<<<<<< HEAD
      <version>0.10.0</version>
=======
      <version>0.11.0</version>
>>>>>>> d22042ef
    </dependency>
    <dependency>
      <groupId>org.apache.plc4x</groupId>
      <artifactId>plc4j-spi</artifactId>
<<<<<<< HEAD
      <version>0.10.0</version>
=======
      <version>0.11.0</version>
>>>>>>> d22042ef
    </dependency>

    <dependency>
      <groupId>org.apache.plc4x</groupId>
      <artifactId>plc4j-connection-cache</artifactId>
<<<<<<< HEAD
      <version>0.10.0</version>
=======
      <version>0.11.0</version>
>>>>>>> d22042ef
    </dependency>

    <dependency>
      <groupId>org.apache.plc4x</groupId>
      <artifactId>plc4j-driver-simulated</artifactId>
<<<<<<< HEAD
      <version>0.10.0</version>
=======
      <version>0.11.0</version>
>>>>>>> d22042ef
    </dependency>

    <dependency>
      <groupId>io.netty</groupId>
      <artifactId>netty-buffer</artifactId>
    </dependency>
    <dependency>
      <groupId>io.netty</groupId>
      <artifactId>netty-transport</artifactId>
    </dependency>

    <dependency>
      <groupId>org.slf4j</groupId>
      <artifactId>slf4j-api</artifactId>
    </dependency>
    <dependency>
      <groupId>org.slf4j</groupId>
      <artifactId>log4j-over-slf4j</artifactId>
    </dependency>
    <dependency>
      <groupId>ch.qos.logback</groupId>
      <artifactId>logback-classic</artifactId>
      <!-- Explicitly override the scope to compile to include these -->
      <scope>compile</scope>
    </dependency>

    <dependency>
      <groupId>org.apache.plc4x</groupId>
      <artifactId>plc4x-code-generation-language-java</artifactId>
<<<<<<< HEAD
      <version>0.10.0</version>
=======
      <version>0.11.0</version>
>>>>>>> d22042ef
      <!-- Scope is 'provided' as this way it's not shipped with the driver -->
      <scope>provided</scope>
    </dependency>

    <dependency>
      <groupId>org.apache.plc4x</groupId>
      <artifactId>plc4x-protocols-plc4x</artifactId>
<<<<<<< HEAD
      <version>0.10.0</version>
=======
      <version>0.11.0</version>
>>>>>>> d22042ef
      <!-- Scope is 'provided' as this way it's not shipped with the driver -->
      <scope>provided</scope>
    </dependency>
  </dependencies>

</project><|MERGE_RESOLUTION|>--- conflicted
+++ resolved
@@ -24,11 +24,7 @@
   <parent>
     <groupId>org.apache.plc4x</groupId>
     <artifactId>plc4j-tools</artifactId>
-<<<<<<< HEAD
-    <version>0.10.0</version>
-=======
     <version>0.11.0</version>
->>>>>>> d22042ef
   </parent>
 
   <artifactId>plc4j-plc4x-server</artifactId>
@@ -76,40 +72,24 @@
     <dependency>
       <groupId>org.apache.plc4x</groupId>
       <artifactId>plc4j-api</artifactId>
-<<<<<<< HEAD
-      <version>0.10.0</version>
-=======
       <version>0.11.0</version>
->>>>>>> d22042ef
     </dependency>
     <dependency>
       <groupId>org.apache.plc4x</groupId>
       <artifactId>plc4j-spi</artifactId>
-<<<<<<< HEAD
-      <version>0.10.0</version>
-=======
       <version>0.11.0</version>
->>>>>>> d22042ef
     </dependency>
 
     <dependency>
       <groupId>org.apache.plc4x</groupId>
       <artifactId>plc4j-connection-cache</artifactId>
-<<<<<<< HEAD
-      <version>0.10.0</version>
-=======
       <version>0.11.0</version>
->>>>>>> d22042ef
     </dependency>
 
     <dependency>
       <groupId>org.apache.plc4x</groupId>
       <artifactId>plc4j-driver-simulated</artifactId>
-<<<<<<< HEAD
-      <version>0.10.0</version>
-=======
       <version>0.11.0</version>
->>>>>>> d22042ef
     </dependency>
 
     <dependency>
@@ -139,11 +119,7 @@
     <dependency>
       <groupId>org.apache.plc4x</groupId>
       <artifactId>plc4x-code-generation-language-java</artifactId>
-<<<<<<< HEAD
-      <version>0.10.0</version>
-=======
       <version>0.11.0</version>
->>>>>>> d22042ef
       <!-- Scope is 'provided' as this way it's not shipped with the driver -->
       <scope>provided</scope>
     </dependency>
@@ -151,11 +127,7 @@
     <dependency>
       <groupId>org.apache.plc4x</groupId>
       <artifactId>plc4x-protocols-plc4x</artifactId>
-<<<<<<< HEAD
-      <version>0.10.0</version>
-=======
       <version>0.11.0</version>
->>>>>>> d22042ef
       <!-- Scope is 'provided' as this way it's not shipped with the driver -->
       <scope>provided</scope>
     </dependency>
