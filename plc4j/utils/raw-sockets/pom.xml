<?xml version="1.0" encoding="UTF-8"?>
<!--
  Licensed to the Apache Software Foundation (ASF) under one
  or more contributor license agreements.  See the NOTICE file
  distributed with this work for additional information
  regarding copyright ownership.  The ASF licenses this file
  to you under the Apache License, Version 2.0 (the
  "License"); you may not use this file except in compliance
  with the License.  You may obtain a copy of the License at

      https://www.apache.org/licenses/LICENSE-2.0

  Unless required by applicable law or agreed to in writing,
  software distributed under the License is distributed on an
  "AS IS" BASIS, WITHOUT WARRANTIES OR CONDITIONS OF ANY
  KIND, either express or implied.  See the License for the
  specific language governing permissions and limitations
  under the License.
  -->
<project xmlns="http://maven.apache.org/POM/4.0.0" xmlns:xsi="http://www.w3.org/2001/XMLSchema-instance" xsi:schemaLocation="http://maven.apache.org/POM/4.0.0 http://maven.apache.org/xsd/maven-4.0.0.xsd">

  <modelVersion>4.0.0</modelVersion>

  <parent>
    <groupId>org.apache.plc4x</groupId>
    <artifactId>plc4j-utils</artifactId>
<<<<<<< HEAD
    <version>0.10.0</version>
=======
    <version>0.11.0</version>
>>>>>>> d22042ef
  </parent>

  <artifactId>plc4j-utils-raw-sockets</artifactId>

  <name>PLC4J: Utils: Raw-Sockets</name>
  <description>An implementation of a Netty Channel that allows implementing protocols below the TCP and UCP level.
  </description>

  <dependencies>
    <dependency>
      <groupId>org.apache.plc4x</groupId>
      <artifactId>plc4j-utils-pcap-shared</artifactId>
<<<<<<< HEAD
      <version>0.10.0</version>
=======
      <version>0.11.0</version>
>>>>>>> d22042ef
    </dependency>

    <dependency>
      <groupId>io.netty</groupId>
      <artifactId>netty-buffer</artifactId>
    </dependency>
    <dependency>
      <groupId>io.netty</groupId>
      <artifactId>netty-common</artifactId>
    </dependency>
    <dependency>
      <groupId>io.netty</groupId>
      <artifactId>netty-transport</artifactId>
    </dependency>

    <dependency>
      <groupId>org.pcap4j</groupId>
      <artifactId>pcap4j-core</artifactId>
    </dependency>

    <dependency>
      <groupId>org.pcap4j</groupId>
      <artifactId>pcap4j-packetfactory-static</artifactId>
      <scope>runtime</scope>
    </dependency>

    <dependency>
      <groupId>org.apache.commons</groupId>
      <artifactId>commons-lang3</artifactId>
    </dependency>
    <dependency>
      <groupId>commons-net</groupId>
      <artifactId>commons-net</artifactId>
    </dependency>

    <dependency>
      <groupId>org.slf4j</groupId>
      <artifactId>slf4j-api</artifactId>
    </dependency>
    <dependency>
      <groupId>ch.qos.logback</groupId>
      <artifactId>logback-classic</artifactId>
    </dependency>

    <dependency>
      <groupId>org.apache.plc4x</groupId>
      <artifactId>plc4j-utils-test-utils</artifactId>
<<<<<<< HEAD
      <version>0.10.0</version>
=======
      <version>0.11.0</version>
>>>>>>> d22042ef
      <scope>test</scope>
    </dependency>
  </dependencies>

  <build>
    <plugins>
      <plugin>
        <groupId>org.apache.maven.plugins</groupId>
        <artifactId>maven-dependency-plugin</artifactId>
        <configuration>
          <usedDependencies>
            <usedDependency>org.pcap4j:pcap4j-packetfactory-static</usedDependency>
          </usedDependencies>
        </configuration>
      </plugin>

      <!-- This is currently a work in progress ... skip this till it reaches a slightly more mature state -->
      <plugin>
        <groupId>org.sonarsource.scanner.maven</groupId>
        <artifactId>sonar-maven-plugin</artifactId>
        <configuration>
          <skip>true</skip>
        </configuration>
      </plugin>
    </plugins>
  </build>

</project><|MERGE_RESOLUTION|>--- conflicted
+++ resolved
@@ -24,11 +24,7 @@
   <parent>
     <groupId>org.apache.plc4x</groupId>
     <artifactId>plc4j-utils</artifactId>
-<<<<<<< HEAD
-    <version>0.10.0</version>
-=======
     <version>0.11.0</version>
->>>>>>> d22042ef
   </parent>
 
   <artifactId>plc4j-utils-raw-sockets</artifactId>
@@ -41,11 +37,7 @@
     <dependency>
       <groupId>org.apache.plc4x</groupId>
       <artifactId>plc4j-utils-pcap-shared</artifactId>
-<<<<<<< HEAD
-      <version>0.10.0</version>
-=======
       <version>0.11.0</version>
->>>>>>> d22042ef
     </dependency>
 
     <dependency>
@@ -93,11 +85,7 @@
     <dependency>
       <groupId>org.apache.plc4x</groupId>
       <artifactId>plc4j-utils-test-utils</artifactId>
-<<<<<<< HEAD
-      <version>0.10.0</version>
-=======
       <version>0.11.0</version>
->>>>>>> d22042ef
       <scope>test</scope>
     </dependency>
   </dependencies>
