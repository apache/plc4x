--- conflicted
+++ resolved
@@ -23,11 +23,7 @@
   <parent>
     <groupId>org.apache.plc4x</groupId>
     <artifactId>plc4j-drivers</artifactId>
-<<<<<<< HEAD
-    <version>0.10.0</version>
-=======
     <version>0.11.0</version>
->>>>>>> d22042ef
   </parent>
 
   <artifactId>plc4j-driver-knxnetip</artifactId>
@@ -117,48 +113,28 @@
     <dependency>
       <groupId>org.apache.plc4x</groupId>
       <artifactId>plc4j-api</artifactId>
-<<<<<<< HEAD
-      <version>0.10.0</version>
-=======
-      <version>0.11.0</version>
->>>>>>> d22042ef
+      <version>0.11.0</version>
     </dependency>
     <dependency>
       <groupId>org.apache.plc4x</groupId>
       <artifactId>plc4j-spi</artifactId>
-<<<<<<< HEAD
-      <version>0.10.0</version>
-=======
-      <version>0.11.0</version>
->>>>>>> d22042ef
+      <version>0.11.0</version>
     </dependency>
 
     <dependency>
       <groupId>org.apache.plc4x</groupId>
       <artifactId>plc4j-transport-udp</artifactId>
-<<<<<<< HEAD
-      <version>0.10.0</version>
-=======
-      <version>0.11.0</version>
->>>>>>> d22042ef
+      <version>0.11.0</version>
     </dependency>
     <dependency>
       <groupId>org.apache.plc4x</groupId>
       <artifactId>plc4j-transport-raw-socket</artifactId>
-<<<<<<< HEAD
-      <version>0.10.0</version>
-=======
-      <version>0.11.0</version>
->>>>>>> d22042ef
+      <version>0.11.0</version>
     </dependency>
     <dependency>
       <groupId>org.apache.plc4x</groupId>
       <artifactId>plc4j-transport-pcap-replay</artifactId>
-<<<<<<< HEAD
-      <version>0.10.0</version>
-=======
-      <version>0.11.0</version>
->>>>>>> d22042ef
+      <version>0.11.0</version>
     </dependency>
 
     <dependency>
@@ -194,43 +170,20 @@
     <dependency>
       <groupId>org.apache.plc4x</groupId>
       <artifactId>plc4j-utils-pcap-shared</artifactId>
-<<<<<<< HEAD
-      <version>0.10.0</version>
-=======
-      <version>0.11.0</version>
->>>>>>> d22042ef
+      <version>0.11.0</version>
     </dependency>
 
     <dependency>
       <groupId>org.apache.plc4x</groupId>
       <artifactId>plc4j-utils-test-utils</artifactId>
-<<<<<<< HEAD
-      <version>0.10.0</version>
+      <version>0.11.0</version>
       <scope>test</scope>
     </dependency>
 
     <dependency>
-      <groupId>com.fasterxml.jackson.dataformat</groupId>
-      <artifactId>jackson-dataformat-xml</artifactId>
-      <scope>test</scope>
-    </dependency>
-    <dependency>
-      <groupId>com.fasterxml.jackson.core</groupId>
-      <artifactId>jackson-databind</artifactId>
-=======
-      <version>0.11.0</version>
->>>>>>> d22042ef
-      <scope>test</scope>
-    </dependency>
-
-    <dependency>
       <groupId>org.apache.plc4x</groupId>
       <artifactId>plc4x-code-generation-language-java</artifactId>
-<<<<<<< HEAD
-      <version>0.10.0</version>
-=======
-      <version>0.11.0</version>
->>>>>>> d22042ef
+      <version>0.11.0</version>
       <!-- Scope is 'provided' as this way it's not shipped with the driver -->
       <scope>provided</scope>
     </dependency>
@@ -238,22 +191,14 @@
     <dependency>
       <groupId>org.apache.plc4x</groupId>
       <artifactId>plc4x-protocols-knxnetip</artifactId>
-<<<<<<< HEAD
-      <version>0.10.0</version>
-=======
-      <version>0.11.0</version>
->>>>>>> d22042ef
+      <version>0.11.0</version>
       <!-- Scope is 'provided' as this way it's not shipped with the driver -->
       <scope>provided</scope>
     </dependency>
     <dependency>
       <groupId>org.apache.plc4x</groupId>
       <artifactId>plc4x-protocols-knxnetip</artifactId>
-<<<<<<< HEAD
-      <version>0.10.0</version>
-=======
-      <version>0.11.0</version>
->>>>>>> d22042ef
+      <version>0.11.0</version>
       <classifier>tests</classifier>
       <type>test-jar</type>
       <scope>test</scope>
