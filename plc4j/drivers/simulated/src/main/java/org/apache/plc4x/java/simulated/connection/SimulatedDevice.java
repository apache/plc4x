--- conflicted
+++ resolved
@@ -105,14 +105,9 @@
     private PlcValue randomValue(Class<?> type) {
         Object result = null;
 
-<<<<<<< HEAD
         if (type.equals(Byte.class)) {
             return IEC61131ValueHandler.of((byte) random.nextInt(1 << 8));
         }
-=======
-        Short fieldDataTypeSize = field.getDataType().getDataTypeSize();
->>>>>>> 1ca86ae4
-
         if (type.equals(Short.class)) {
             return IEC61131ValueHandler.of((short) random.nextInt(1 << 16));
         }
