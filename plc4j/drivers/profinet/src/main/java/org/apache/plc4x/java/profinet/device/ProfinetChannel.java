--- conflicted
+++ resolved
@@ -38,13 +38,8 @@
     private static final EtherType PN_EtherType = EtherType.getInstance((short) 0x8892);
     private static final EtherType LLDP_EtherType = EtherType.getInstance((short) 0x88cc);
     private ProfinetPlcDiscoverer discoverer = null;
-<<<<<<< HEAD
-    private Map<MacAddress, PcapHandle> openHandles;
+    private final Map<MacAddress, PcapHandle> openHandles;
     private Map<String, ProfinetDevice> devices;
-=======
-    private final Map<MacAddress, PcapHandle> openHandles;
-    private ProfinetDevices configuredDevices;
->>>>>>> 2e2b0eb8
 
     public ProfinetChannel(List<PcapNetworkInterface> devs, Map<String, ProfinetDevice> devices) {
         this.devices = devices;
