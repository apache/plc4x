/*
 * Licensed to the Apache Software Foundation (ASF) under one
 * or more contributor license agreements.  See the NOTICE file
 * distributed with this work for additional information
 * regarding copyright ownership.  The ASF licenses this file
 * to you under the Apache License, Version 2.0 (the
 * "License"); you may not use this file except in compliance
 * with the License.  You may obtain a copy of the License at
 *
 *   http://www.apache.org/licenses/LICENSE-2.0
 *
 * Unless required by applicable law or agreed to in writing,
 * software distributed under the License is distributed on an
 * "AS IS" BASIS, WITHOUT WARRANTIES OR CONDITIONS OF ANY
 * KIND, either express or implied.  See the License for the
 * specific language governing permissions and limitations
 * under the License.
 */
package org.apache.plc4x.java.s7.readwrite.protocol;

import org.apache.plc4x.java.s7.readwrite.utils.S7PlcSubscriptionHandle;
import io.netty.buffer.ByteBuf;
import io.netty.buffer.Unpooled;
import org.apache.plc4x.java.api.exceptions.PlcProtocolException;
import org.apache.plc4x.java.api.exceptions.PlcRuntimeException;
import org.apache.plc4x.java.api.messages.PlcReadRequest;
import org.apache.plc4x.java.api.messages.PlcReadResponse;
import org.apache.plc4x.java.api.messages.PlcResponse;
import org.apache.plc4x.java.api.messages.PlcWriteRequest;
import org.apache.plc4x.java.api.messages.PlcWriteResponse;
import org.apache.plc4x.java.api.model.PlcField;
import org.apache.plc4x.java.api.types.PlcResponseCode;
import org.apache.plc4x.java.spi.generation.*;
import org.apache.plc4x.java.spi.values.PlcNull;
import org.apache.plc4x.java.api.value.PlcValue;
import org.apache.plc4x.java.spi.values.IEC61131ValueHandler;
import org.apache.plc4x.java.s7.readwrite.*;
import org.apache.plc4x.java.s7.readwrite.context.S7DriverContext;
import org.apache.plc4x.java.s7.readwrite.field.S7StringField;
import org.apache.plc4x.java.s7.readwrite.types.*;
import org.apache.plc4x.java.s7.readwrite.field.S7Field;
import org.apache.plc4x.java.spi.ConversationContext;
import org.apache.plc4x.java.spi.Plc4xProtocolBase;
import org.apache.plc4x.java.spi.context.DriverContext;
import org.apache.plc4x.java.spi.messages.DefaultPlcReadRequest;
import org.apache.plc4x.java.spi.messages.DefaultPlcReadResponse;
import org.apache.plc4x.java.spi.messages.DefaultPlcWriteRequest;
import org.apache.plc4x.java.spi.messages.DefaultPlcWriteResponse;
import org.apache.plc4x.java.spi.messages.utils.ResponseItem;
import org.apache.plc4x.java.spi.transaction.RequestTransactionManager;
import org.slf4j.Logger;
import org.slf4j.LoggerFactory;

import java.nio.ByteBuffer;
import java.time.Duration;
import java.util.*;
import java.util.concurrent.ArrayBlockingQueue;
import java.util.concurrent.BlockingQueue;
import java.util.concurrent.CompletableFuture;
import java.util.concurrent.TimeoutException;
import java.util.concurrent.atomic.AtomicInteger;
import java.util.function.BiConsumer;
import java.util.function.Consumer;
import java.util.stream.IntStream;

import org.apache.plc4x.java.api.messages.PlcSubscriptionRequest;
import org.apache.plc4x.java.api.messages.PlcSubscriptionResponse;
import org.apache.plc4x.java.api.messages.PlcUnsubscriptionRequest;
import org.apache.plc4x.java.api.messages.PlcUnsubscriptionResponse;
import org.apache.plc4x.java.api.model.PlcSubscriptionHandle;
import org.apache.plc4x.java.s7.readwrite.field.S7SubscriptionField;
import org.apache.plc4x.java.spi.messages.DefaultPlcSubscriptionRequest;
import org.apache.plc4x.java.spi.messages.DefaultPlcSubscriptionResponse;
import org.apache.plc4x.java.spi.messages.DefaultPlcUnsubscriptionRequest;
import org.apache.plc4x.java.spi.model.DefaultPlcSubscriptionField;

/**
 * The S7 Protocol states that there can not be more then {min(maxAmqCaller, maxAmqCallee} "ongoing" requests.
 * So we need to limit those.
 * Thus, each request goes to a Work Queue and this Queue ensures, that only 3 are open at the same time.
 */
public class S7ProtocolLogic extends Plc4xProtocolBase<TPKTPacket> {

    public static final Duration REQUEST_TIMEOUT = Duration.ofMillis(10000);

    private final Logger logger = LoggerFactory.getLogger(S7ProtocolLogic.class);
    private final AtomicInteger tpduGenerator = new AtomicInteger(10);

    /*
     * Take into account that the size of this buffer depends on the final device.
     * S7-300 goes from 20 to 300 and for S7-400 it goes from 300 to 10000.
     * Depending on the configuration of the alarm system, a large number of
     * them should be expected when starting the connection.
     * (Examples of this are PCS7 and Braumat).
     * Alarm filtering, ack, etc. must be performed by the client application.
     */
    private final BlockingQueue eventqueue = new ArrayBlockingQueue<>(1024);
    private final S7ProtocolEventLogic EventLogic = new S7ProtocolEventLogic(eventqueue);
    private final S7PlcSubscriptionHandle modeHandle = new S7PlcSubscriptionHandle(EventType.MODE, EventLogic);
    private final S7PlcSubscriptionHandle sysHandle = new S7PlcSubscriptionHandle(EventType.SYS, EventLogic);
    private final S7PlcSubscriptionHandle usrHandle = new S7PlcSubscriptionHandle(EventType.USR, EventLogic);
    private final S7PlcSubscriptionHandle almHandle = new S7PlcSubscriptionHandle(EventType.ALM, EventLogic);

    private S7DriverContext s7DriverContext;
    private RequestTransactionManager tm;

    @Override
    public void setDriverContext(DriverContext driverContext) {
        super.setDriverContext(driverContext);
        this.s7DriverContext = (S7DriverContext) driverContext;

        // Initialize Transaction Manager.
        // Until the number of concurrent requests is successfully negotiated we set it to a
        // maximum of only one request being able to be sent at a time. During the login process
        // No concurrent requests can be sent anyway. It will be updated when receiving the
        // S7ParameterSetupCommunication response.
        this.tm = new RequestTransactionManager(1);
        EventLogic.start();
    }

    @Override
    public void onConnect(ConversationContext<TPKTPacket> context) {
        if (context.isPassive()) {
            logger.info("S7 Driver running in PASSIVE mode.");
            s7DriverContext.setPassiveMode(true);
            // No login required, just confirm that we're connected.
            context.fireConnected();
            return;
        }

        // Only the TCP transport supports login.
        logger.info("S7 Driver running in ACTIVE mode.");
        logger.debug("Sending COTP Connection Request");
        // Open the session on ISO Transport Protocol first.
        TPKTPacket packet = new TPKTPacket(createCOTPConnectionRequest(
            s7DriverContext.getCalledTsapId(), s7DriverContext.getCallingTsapId(), s7DriverContext.getCotpTpduSize()));

        context.sendRequest(packet)
            .onTimeout(e -> {
                logger.warn("Timeout during Connection establishing, closing channel...");
                context.getChannel().close();
            })
            .expectResponse(TPKTPacket.class, REQUEST_TIMEOUT)
            .check(p -> p.getPayload() instanceof COTPPacketConnectionResponse)
            .unwrap(p -> (COTPPacketConnectionResponse) p.getPayload())
            .handle(cotpPacketConnectionResponse -> {
                logger.debug("Got COTP Connection Response");
                logger.debug("Sending S7 Connection Request");
                context.sendRequest(createS7ConnectionRequest(cotpPacketConnectionResponse))
                    .onTimeout(e -> {
                        logger.warn("Timeout during Connection establishing, closing channel...");
                        context.getChannel().close();
                    })
                    .expectResponse(TPKTPacket.class, REQUEST_TIMEOUT)
                    .unwrap(TPKTPacket::getPayload)
                    .only(COTPPacketData.class)
                    .unwrap(COTPPacket::getPayload)
                    .only(S7MessageResponseData.class)
                    .unwrap(S7Message::getParameter)
                    .only(S7ParameterSetupCommunication.class)
                    .handle(setupCommunication -> {
                        logger.debug("Got S7 Connection Response");
                        // Save some data from the response.
                        s7DriverContext.setMaxAmqCaller(setupCommunication.getMaxAmqCaller());
                        s7DriverContext.setMaxAmqCallee(setupCommunication.getMaxAmqCallee());
                        s7DriverContext.setPduSize(setupCommunication.getPduLength());

                        // Update the number of concurrent requests to the negotiated number.
                        // I have never seen anything else than equal values for caller and
                        // callee, but if they were different, we're only limiting the outgoing
                        // requests.
                        tm.setNumberOfConcurrentRequests(s7DriverContext.getMaxAmqCallee());

                        // If the controller type is explicitly set, were finished with the login
                        // process. If it's set to ANY, we have to query the serial number information
                        // in order to detect the type of PLC.
                        if (s7DriverContext.getControllerType() != S7ControllerType.ANY) {
                            // Send an event that connection setup is complete.
                            context.fireConnected();
                            return;
                        }

                        // Prepare a message to request the remote to identify itself.
                        logger.debug("Sending S7 Identification Request");
                        TPKTPacket tpktPacket = createIdentifyRemoteMessage();
                        context.sendRequest(tpktPacket)
                            .onTimeout(e -> {
                                logger.warn("Timeout during Connection establishing, closing channel...");
                                context.getChannel().close();
                            })
                            .expectResponse(TPKTPacket.class, REQUEST_TIMEOUT)
                            .check(p -> p.getPayload() instanceof COTPPacketData)
                            .unwrap(p -> ((COTPPacketData) p.getPayload()))
                            .check(p -> p.getPayload() instanceof S7MessageUserData)
                            .unwrap(p -> ((S7MessageUserData) p.getPayload()))
                            .check(p -> p.getPayload() instanceof S7PayloadUserData)
                            .handle(messageUserData -> {
                                logger.debug("Got S7 Identification Response");
                                S7PayloadUserData payloadUserData = (S7PayloadUserData) messageUserData.getPayload();
                                extractControllerTypeAndFireConnected(context, payloadUserData);
                            });
                    });
            });
    }

    @Override
    public CompletableFuture<PlcReadResponse> read(PlcReadRequest readRequest) {
        DefaultPlcReadRequest request = (DefaultPlcReadRequest) readRequest;
        List<S7VarRequestParameterItem> requestItems = new ArrayList<>(request.getNumberOfFields());
        for (PlcField field : request.getFields()) {
            requestItems.add(new S7VarRequestParameterItemAddress(encodeS7Address(field)));
        }

        // Create a read request template.
        // tpuId will be inserted before sending in #readInternal so we insert -1 as dummy here
        final S7MessageRequest s7MessageRequest = new S7MessageRequest(-1,
            new S7ParameterReadVarRequest(requestItems),
            null);

        // Just send a single response and chain it as Response
        return toPlcReadResponse(readRequest, readInternal(s7MessageRequest));
    }

    /**
     * Maps the S7ReadResponse of a PlcReadRequest to a PlcReadResponse
     */
    private CompletableFuture<PlcReadResponse> toPlcReadResponse(PlcReadRequest readRequest, CompletableFuture<S7Message> response) {
        return response
            .thenApply(p -> {
                try {
                    return ((PlcReadResponse) decodeReadResponse(p, readRequest));
                } catch (PlcProtocolException e) {
                    throw new PlcRuntimeException("Unable to decode Response", e);
                }
            });
    }

    /**
     * Sends one Read over the Wire and internally returns the Response
     * Do sending of normally sized single-message request.
     * <p>
     * Assumes that the {@link S7MessageRequest} and its expected {@link S7MessageResponseData}
     * and does not further check that!
     */
    private CompletableFuture<S7Message> readInternal(S7MessageRequest request) {
        CompletableFuture<S7Message> future = new CompletableFuture<>();
        int tpduId = tpduGenerator.getAndIncrement();
        // If we've reached the max value for a 16 bit transaction identifier, reset back to 1
        if (tpduGenerator.get() == 0xFFFF) {
            tpduGenerator.set(1);
        }

        // Create a new Request with correct tpuId (is not known before)
        S7MessageRequest s7MessageRequest = new S7MessageRequest(tpduId, request.getParameter(), request.getPayload());

        TPKTPacket tpktPacket = new TPKTPacket(new COTPPacketData(null, s7MessageRequest, true, (short) tpduId, null));
        // Start a new request-transaction (Is ended in the response-handler)
        RequestTransactionManager.RequestTransaction transaction = tm.startRequest();
        transaction.submit(() -> context.sendRequest(tpktPacket)
            .onTimeout(new TransactionErrorCallback<>(future, transaction))
            .onError(new TransactionErrorCallback<>(future, transaction))
            .expectResponse(TPKTPacket.class, REQUEST_TIMEOUT)
            .check(p -> p.getPayload() instanceof COTPPacketData)
            .unwrap(p -> (COTPPacketData) p.getPayload())
            .check(p -> p.getPayload() != null)
            .unwrap(COTPPacket::getPayload)
            .check(p -> p.getTpduReference() == tpduId)
            .handle(p -> {
                future.complete(p);
                // Finish the request-transaction.
                transaction.endRequest();
            }));
        return future;
    }

    @Override
    public CompletableFuture<PlcWriteResponse> write(PlcWriteRequest writeRequest) {
        CompletableFuture<PlcWriteResponse> future = new CompletableFuture<>();
        DefaultPlcWriteRequest request = (DefaultPlcWriteRequest) writeRequest;
        List<S7VarRequestParameterItem> parameterItems = new ArrayList<>(request.getNumberOfFields());
        List<S7VarPayloadDataItem> payloadItems = new ArrayList<>(request.getNumberOfFields());
        for (String fieldName : request.getFieldNames()) {
            final S7Field field = (S7Field) request.getField(fieldName);
            final PlcValue plcValue = request.getPlcValue(fieldName);
            parameterItems.add(new S7VarRequestParameterItemAddress(encodeS7Address(field)));
            payloadItems.add(serializePlcValue(field, plcValue));
        }
        final int tpduId = tpduGenerator.getAndIncrement();
        // If we've reached the max value for a 16 bit transaction identifier, reset back to 1
        if (tpduGenerator.get() == 0xFFFF) {
            tpduGenerator.set(1);
        }

        TPKTPacket tpktPacket = new TPKTPacket(new COTPPacketData(null,
            new S7MessageRequest(tpduId,
                new S7ParameterWriteVarRequest(parameterItems),
                new S7PayloadWriteVarRequest(payloadItems, null)),
            true, (short) tpduId, null));

        // Start a new request-transaction (Is ended in the response-handler)
        RequestTransactionManager.RequestTransaction transaction = tm.startRequest();
        transaction.submit(() -> context.sendRequest(tpktPacket)
            .onTimeout(new TransactionErrorCallback<>(future, transaction))
            .onError(new TransactionErrorCallback<>(future, transaction))
            .expectResponse(TPKTPacket.class, REQUEST_TIMEOUT)
            .check(p -> p.getPayload() instanceof COTPPacketData)
            .unwrap(p -> ((COTPPacketData) p.getPayload()))
            .unwrap(COTPPacket::getPayload)
            .check(p -> p.getTpduReference() == tpduId)
            .handle(p -> {
                try {
                    future.complete(((PlcWriteResponse) decodeWriteResponse(p, writeRequest)));
                } catch (PlcProtocolException e) {
                    logger.warn("Error sending 'write' message: '{}'", e.getMessage(), e);
                }
                // Finish the request-transaction.
                transaction.endRequest();
            }));
        return future;
    }

    @Override
    public CompletableFuture<PlcSubscriptionResponse> subscribe(PlcSubscriptionRequest subscriptionRequest) {
        CompletableFuture<PlcSubscriptionResponse> future = new CompletableFuture<>();

        DefaultPlcSubscriptionRequest request = (DefaultPlcSubscriptionRequest) subscriptionRequest;

        List<S7ParameterUserDataItem> parameterItems = new ArrayList<>(request.getNumberOfFields());
        List<S7PayloadUserDataItem> payloadItems = new ArrayList<>(request.getNumberOfFields());

        for (String fieldName : request.getFieldNames()) {
            final DefaultPlcSubscriptionField sf = (DefaultPlcSubscriptionField) request.getField(fieldName);
            final S7SubscriptionField field = (S7SubscriptionField) sf.getPlcField();

            switch (field.getFieldType()) {
                case EVENT_SUBSCRIPTION:
                    ;
                    encodeEventSubcriptionRequest(request, parameterItems, payloadItems);
                    break;
                case EVENT_UNSUBSCRIPTION:
                    ;
                    //encodeEventUnSubcriptionRequest(msg, out);
                    break;
                case ALARM_ACK:
                    ;
                    //encodeAlarmAckRequest(msg, out);
                    break;
                case ALARM_QUERY:
                    ;
                    //encodeAlarmQueryRequest(msg, out);
                    break;
                case CYCLIC_SUBSCRIPTION:
                    ;
                    //encodeCycledSubscriptionRequest(msg, out);
                    break;
                case CYCLIC_UNSUBSCRIPTION:
                    ;
                    //encodeCycledUnSubscriptionRequest(msg, out);
                    break;
<<<<<<< HEAD
                default:;
            }
=======
                default:
                    ;
            }
            ;
>>>>>>> 5cda65ff
            //final PlcValue plcValue = request.getPlcValue(fieldName);
            //parameterItems.add(new S7VarRequestParameterItemAddress(encodeS7Address(field)));
            //payloadItems.add(serializePlcValue(field, plcValue));
        }
        final int tpduId = tpduGenerator.getAndIncrement();
        // If we've reached the max value for a 16 bit transaction identifier, reset back to 1
        if (tpduGenerator.get() == 0xFFFF) {
            tpduGenerator.set(1);
        }

        TPKTPacket tpktPacket = new TPKTPacket(new COTPPacketData(null,
            new S7MessageUserData(tpduId,
                new S7ParameterUserData(parameterItems),
                new S7PayloadUserData(payloadItems, null)),
            true, (short) tpduId, null));

        // Start a new request-transaction (Is ended in the response-handler)
        RequestTransactionManager.RequestTransaction transaction = tm.startRequest();
        transaction.submit(() -> context.sendRequest(tpktPacket)
            .onTimeout(new TransactionErrorCallback<>(future, transaction))
            .onError(new TransactionErrorCallback<>(future, transaction))
            .expectResponse(TPKTPacket.class, REQUEST_TIMEOUT)
            .check(p -> p.getPayload() instanceof COTPPacketData)
            .unwrap(p -> ((COTPPacketData) p.getPayload()))
            .unwrap(COTPPacket::getPayload)
            .check(p -> p.getTpduReference() == tpduId)
            .handle(p -> {
                try {
                    future.complete(((PlcSubscriptionResponse) decodeEventSubcriptionRequest(p, subscriptionRequest)));
                } catch (PlcProtocolException e) {
                    logger.warn("Error sending 'write' message: '{}'", e.getMessage(), e);
                }
                // Finish the request-transaction.
                transaction.endRequest();
            }));
        return future;
    }


    @Override
    public CompletableFuture<PlcUnsubscriptionResponse> unsubscribe(PlcUnsubscriptionRequest unsubscriptionRequest) {
        CompletableFuture<PlcUnsubscriptionResponse> future = new CompletableFuture<>();
        DefaultPlcUnsubscriptionRequest request = (DefaultPlcUnsubscriptionRequest) unsubscriptionRequest;

        return future;
    }

    private void encodeEventSubcriptionRequest(DefaultPlcSubscriptionRequest request,
                                               List<S7ParameterUserDataItem> parameterItems,
                                               List<S7PayloadUserDataItem> payloadItems) {
        byte subsevent = 0;
        for (String fieldName : request.getFieldNames()) {

            if (request.getField(fieldName) instanceof DefaultPlcSubscriptionField) {
                PlcField event = ((DefaultPlcSubscriptionField) request.getField(fieldName)).getPlcField();
                if (event instanceof S7SubscriptionField) {
                    subsevent = (byte) (subsevent | ((S7SubscriptionField) event).getEventType().getValue());
                }
            }
        }

        S7ParameterUserDataItemCPUFunctions parameter = new S7ParameterUserDataItemCPUFunctions(
            (short) 0x11,   //Method
            (byte) 0x04,    //FunctionType
            (byte) 0x04,    //FunctionGroup
            (short) 0x02,   //SubFunction
            (short) 0x00,   //SequenceNumber
            null,   //DataUnitReferenceNumber
            null,   //LastDataUnit
            null         //errorCode
        );
        parameterItems.clear();
        parameterItems.add(parameter);


        S7PayloadUserDataItemCpuFunctionMsgSubscription payload = null;

        if (subsevent > 0) {
            payload = new S7PayloadUserDataItemCpuFunctionMsgSubscription(
                DataTransportErrorCode.OK,
                DataTransportSize.OCTET_STRING,
                subsevent,
                "HmiRtm  ",
                null,
                null);
        } else {
            //TODO: Check for ALARM_S (S7300) and ALARM_8 (S7400), maybe we need verify the CPU
            AlarmStateType alarmtype;
            if (s7DriverContext.getControllerType() == S7ControllerType.S7_400) {
                alarmtype = AlarmStateType.ALARM_INITIATE;
            } else {
                alarmtype = AlarmStateType.ALARM_S_INITIATE;
            }
            payload = new S7PayloadUserDataItemCpuFunctionMsgSubscription(
                DataTransportErrorCode.OK,
                DataTransportSize.OCTET_STRING,
                subsevent,
                "HmiRtm  ",
                alarmtype,
                (short) 0x00);
        }
        payloadItems.clear();
        payloadItems.add(payload);

    }

    private PlcSubscriptionResponse decodeEventSubcriptionRequest(S7Message responseMessage,
                                                                  PlcSubscriptionRequest plcSubscriptionRequest)
        throws PlcProtocolException {
        Map<String, ResponseItem<PlcSubscriptionHandle>> values = new HashMap<>();
        short errorClass = 0;
        short errorCode = 0;
        if (responseMessage instanceof S7MessageUserData) {
            S7MessageUserData messageUserData = (S7MessageUserData) responseMessage;
            S7PayloadUserData payload = (S7PayloadUserData) messageUserData.getPayload();
            //errorClass = payload.getItems()[0].
            // errorCode = messageUserData.getParameter().

        } else if (responseMessage instanceof S7MessageResponse) {
            S7MessageResponse messageResponse = (S7MessageResponse) responseMessage;
            errorClass = messageResponse.getErrorClass();
            errorCode = messageResponse.getErrorCode();
        } else {
            throw new PlcProtocolException("Unsupported message type " + responseMessage.getClass().getName());
        }

        // If the result contains any form of non-null error code, handle this instead.
        if ((errorClass != 0) || (errorCode != 0)) {
            // This is usually the case if PUT/GET wasn't enabled on the PLC
            if ((errorClass == 129) && (errorCode == 4)) {
                logger.warn("Got an error response from the PLC. This particular response code usually indicates " +
                    "that PUT/GET is not enabled on the PLC.");
                for (String fieldName : plcSubscriptionRequest.getFieldNames()) {
                    values.put(fieldName, null);
                }
                return new DefaultPlcSubscriptionResponse(plcSubscriptionRequest, values);
            } else {
                logger.warn("Got an unknown error response from the PLC. Error Class: {}, Error Code {}. " +
                        "We probably need to implement explicit handling for this, so please file a bug-report " +
                        "on https://issues.apache.org/jira/projects/PLC4X and ideally attach a WireShark dump " +
                        "containing a capture of the communication.",
                    errorClass, errorCode);
                for (String fieldName : plcSubscriptionRequest.getFieldNames()) {
                    values.put(fieldName, null);
                }
                return new DefaultPlcSubscriptionResponse(plcSubscriptionRequest, values);
            }
        }
        // In all other cases all went well.
        S7PayloadUserData payload = (S7PayloadUserData) responseMessage.getPayload();

        List<S7PayloadUserDataItem> payloadItems = payload.getItems();

        //Only one item for any number of subscription (4)
        if (payloadItems.size() == 0) {
            throw new PlcProtocolException(
                "The number of requested items doesn't match the number of returned items");
        }

        boolean responseOk = false;
        if (payloadItems.get(0) instanceof S7PayloadUserDataItemCpuFunctionMsgSubscriptionResponse) {
            S7PayloadUserDataItemCpuFunctionMsgSubscriptionResponse item =
                (S7PayloadUserDataItemCpuFunctionMsgSubscriptionResponse) payloadItems.get(0);
            if ((item.getReturnCode() == DataTransportErrorCode.OK) &&
                (item.getTransportSize() == DataTransportSize.OCTET_STRING)) {
                responseOk = true;
            }
        } else if (payloadItems.get(0) instanceof S7PayloadUserDataItemCpuFunctionMsgSubscriptionSysResponse) {
            S7PayloadUserDataItemCpuFunctionMsgSubscriptionSysResponse item =
                (S7PayloadUserDataItemCpuFunctionMsgSubscriptionSysResponse) payloadItems.get(0);
            if ((item.getReturnCode() == DataTransportErrorCode.OK) &&
                (item.getTransportSize() == DataTransportSize.OCTET_STRING)) {
                responseOk = true;
            }
        } else if (payloadItems.get(0) instanceof S7PayloadUserDataItemCpuFunctionMsgSubscriptionAlarmResponse) {
            S7PayloadUserDataItemCpuFunctionMsgSubscriptionAlarmResponse item =
                (S7PayloadUserDataItemCpuFunctionMsgSubscriptionAlarmResponse) payloadItems.get(0);
            if ((item.getReturnCode() == DataTransportErrorCode.OK) &&
                (item.getTransportSize() == DataTransportSize.OCTET_STRING)) {
                responseOk = true;
            }
        }

        if (responseOk) {
            for (String fieldName : plcSubscriptionRequest.getFieldNames()) {
                DefaultPlcSubscriptionField dfield = (DefaultPlcSubscriptionField) plcSubscriptionRequest.getField(fieldName);
                S7SubscriptionField field = (S7SubscriptionField) dfield.getPlcField();
                switch (field.getEventType()) {
                    case MODE:
                        values.put(fieldName, new ResponseItem<>(PlcResponseCode.OK, modeHandle));
                        break;
                    case SYS:
                        values.put(fieldName, new ResponseItem<>(PlcResponseCode.OK, sysHandle));
                        break;
                    case USR:
                        values.put(fieldName, new ResponseItem<>(PlcResponseCode.OK, usrHandle));
                        break;
                    case ALM:
                        values.put(fieldName, new ResponseItem<>(PlcResponseCode.OK, almHandle));
                        break;
                }

            }
            return new DefaultPlcSubscriptionResponse(plcSubscriptionRequest, values);
        }

        return null;
    }

    private void encodeEventUnSubcriptionRequest(DefaultPlcSubscriptionRequest request,
                                                 List<S7VarRequestParameterItem> parameterItems,
                                                 List<S7VarPayloadDataItem> payloadItems) {

    }

    private void encodeAlarmAckRequest(DefaultPlcSubscriptionRequest request,
                                       List<S7VarRequestParameterItem> parameterItems,
                                       List<S7VarPayloadDataItem> payloadItems) {

    }

    private void encodeAlarmQueryRequest(DefaultPlcSubscriptionRequest request,
                                         List<S7VarRequestParameterItem> parameterItems,
                                         List<S7VarPayloadDataItem> payloadItems) {

    }

    private void encodeCycledSubscriptionRequest(DefaultPlcSubscriptionRequest request,
                                                 List<S7VarRequestParameterItem> parameterItems,
                                                 List<S7VarPayloadDataItem> payloadItems) {

    }

    private void encodeCycledUnSubscriptionRequest(DefaultPlcSubscriptionRequest request,
                                                   List<S7VarRequestParameterItem> parameterItems,
                                                   List<S7VarPayloadDataItem> payloadItems) {

    }

    /**
     * This method is only called when there is no Response Handler.
     */
    @Override
    protected void decode(ConversationContext<TPKTPacket> context, TPKTPacket msg) throws Exception {
        //System.out.println(msg);
        S7Message s7msg = msg.getPayload().getPayload();
        S7Parameter parameter = s7msg.getParameter();
        if (parameter instanceof S7ParameterModeTransition) {
            eventqueue.add(parameter);
        } else if (parameter instanceof S7ParameterUserData) {
            S7ParameterUserData parameterud = (S7ParameterUserData) parameter;
            List<S7ParameterUserDataItem> parameterudis = parameterud.getItems();
            for (S7ParameterUserDataItem parameterudi : parameterudis) {
                if (parameterudi instanceof S7ParameterUserDataItemCPUFunctions) {
                    S7ParameterUserDataItemCPUFunctions myparameter = (S7ParameterUserDataItemCPUFunctions) parameterudi;
                    //TODO: Check from mspec. We can try using "instanceof"
                    if ((myparameter.getCpuFunctionType() == 0x00) && (myparameter.getCpuSubfunction() == 0x03)) {
                        S7PayloadUserData payload = (S7PayloadUserData) s7msg.getPayload();
                        List<S7PayloadUserDataItem> items = payload.getItems();
                        for (S7PayloadUserDataItem item : items) {
                            if (item instanceof S7PayloadDiagnosticMessage) {
                                eventqueue.add(item);
                            }
                        }
                    } else if ((myparameter.getCpuFunctionType() == 0x00) &&
                        ((myparameter.getCpuSubfunction() == 0x05) ||
                            (myparameter.getCpuSubfunction() == 0x06) ||
                            (myparameter.getCpuSubfunction() == 0x0c) ||
                            (myparameter.getCpuSubfunction() == 0x11) ||
                            (myparameter.getCpuSubfunction() == 0x12) ||
                            (myparameter.getCpuSubfunction() == 0x13) ||
                            (myparameter.getCpuSubfunction() == 0x16))) {
                        S7PayloadUserData payload = (S7PayloadUserData) s7msg.getPayload();
                        List<S7PayloadUserDataItem> items = payload.getItems();
                        for (Object item : items) {
                            eventqueue.add(item);
                        }
                    } else if ((myparameter.getCpuFunctionType() == 0x00) && (myparameter.getCpuSubfunction() == 0x13)) {

                    }
                }
            }
        }
    }

    @Override
    public void close(ConversationContext<TPKTPacket> context) {
        // TODO Implement Closing on Protocol Level
        EventLogic.stop();
    }

    private void extractControllerTypeAndFireConnected(ConversationContext<TPKTPacket> context, S7PayloadUserData payloadUserData) {
        for (S7PayloadUserDataItem item : payloadUserData.getItems()) {
            if (!(item instanceof S7PayloadUserDataItemCpuFunctionReadSzlResponse)) {
                continue;
            }
            S7PayloadUserDataItemCpuFunctionReadSzlResponse readSzlResponseItem =
                (S7PayloadUserDataItemCpuFunctionReadSzlResponse) item;
            for (SzlDataTreeItem readSzlResponseItemItem : readSzlResponseItem.getItems()) {
                if (readSzlResponseItemItem.getItemIndex() != 0x0001) {
                    continue;
                }
                final String articleNumber = new String(readSzlResponseItemItem.getMlfb());
                s7DriverContext.setControllerType(decodeControllerType(articleNumber));

                // Send an event that connection setup is complete.
                context.fireConnected();
            }
        }
    }

    private TPKTPacket createIdentifyRemoteMessage() {
        S7MessageUserData identifyRemoteMessage = new S7MessageUserData(1, new S7ParameterUserData(Collections.singletonList(
            new S7ParameterUserDataItemCPUFunctions((short) 0x11, (byte) 0x4, (byte) 0x4, (short) 0x01, (short) 0x00, null, null, null)
        )), new S7PayloadUserData(Collections.singletonList(
            new S7PayloadUserDataItemCpuFunctionReadSzlRequest(DataTransportErrorCode.OK, DataTransportSize.OCTET_STRING, new SzlId(SzlModuleTypeClass.CPU, (byte) 0x00, SzlSublist.MODULE_IDENTIFICATION), 0x0000)
        ), null));
        COTPPacketData cotpPacketData = new COTPPacketData(null, identifyRemoteMessage, true, (short) 2, null);
        return new TPKTPacket(cotpPacketData);
    }

    private TPKTPacket createS7ConnectionRequest(COTPPacketConnectionResponse cotpPacketConnectionResponse) {
        for (COTPParameter parameter : cotpPacketConnectionResponse.getParameters()) {
            if (parameter instanceof COTPParameterCalledTsap) {
                COTPParameterCalledTsap cotpParameterCalledTsap = (COTPParameterCalledTsap) parameter;
                s7DriverContext.setCalledTsapId(cotpParameterCalledTsap.getTsapId());
            } else if (parameter instanceof COTPParameterCallingTsap) {
                COTPParameterCallingTsap cotpParameterCallingTsap = (COTPParameterCallingTsap) parameter;
                if (cotpParameterCallingTsap.getTsapId() != s7DriverContext.getCallingTsapId()) {
                    s7DriverContext.setCallingTsapId(cotpParameterCallingTsap.getTsapId());
                    logger.warn("Switching calling TSAP id to '{}'", s7DriverContext.getCallingTsapId());
                }
            } else if (parameter instanceof COTPParameterTpduSize) {
                COTPParameterTpduSize cotpParameterTpduSize = (COTPParameterTpduSize) parameter;
                s7DriverContext.setCotpTpduSize(cotpParameterTpduSize.getTpduSize());
            } else {
                logger.warn("Got unknown parameter type '{}'", parameter.getClass().getName());
            }
        }

        // Send an S7 login message.
        S7ParameterSetupCommunication s7ParameterSetupCommunication =
            new S7ParameterSetupCommunication(
                s7DriverContext.getMaxAmqCaller(), s7DriverContext.getMaxAmqCallee(), s7DriverContext.getPduSize());
        S7Message s7Message = new S7MessageRequest(0, s7ParameterSetupCommunication,
            null);
        COTPPacketData cotpPacketData = new COTPPacketData(null, s7Message, true, (short) 1,null);
        return new TPKTPacket(cotpPacketData);
    }

    private COTPPacketConnectionRequest createCOTPConnectionRequest(int calledTsapId, int callingTsapId, COTPTpduSize cotpTpduSize) {
        return new COTPPacketConnectionRequest(
            Arrays.asList(
<<<<<<< HEAD
                new COTPParameterCallingTsap(callingTsapId),
                new COTPParameterCalledTsap(calledTsapId),
                new COTPParameterTpduSize(cotpTpduSize)
            ), null, (short) 0x0000, (short) 0x000F, COTPProtocolClass.CLASS_0);
=======
                new COTPParameterCalledTsap(calledTsapId,null),
                new COTPParameterCallingTsap(callingTsapId,null),
                new COTPParameterTpduSize(cotpTpduSize,null)
            ), null, (short) 0x0000, (short) 0x000F, COTPProtocolClass.CLASS_0,null);
>>>>>>> 5cda65ff
    }

    private PlcResponse decodeReadResponse(S7Message responseMessage, PlcReadRequest plcReadRequest) throws PlcProtocolException {
        Map<String, ResponseItem<PlcValue>> values = new HashMap<>();
        short errorClass;
        short errorCode;
        if (responseMessage instanceof S7MessageResponseData) {
            S7MessageResponseData messageResponseData = (S7MessageResponseData) responseMessage;
            errorClass = messageResponseData.getErrorClass();
            errorCode = messageResponseData.getErrorCode();
        } else if (responseMessage instanceof S7MessageResponse) {
            S7MessageResponse messageResponse = (S7MessageResponse) responseMessage;
            errorClass = messageResponse.getErrorClass();
            errorCode = messageResponse.getErrorCode();
        } else {
            throw new PlcProtocolException("Unsupported message type " + responseMessage.getClass().getName());
        }
        // If the result contains any form of non-null error code, handle this instead.
        if ((errorClass != 0) || (errorCode != 0)) {
            // This is usually the case if PUT/GET wasn't enabled on the PLC
            if ((errorClass == 129) && (errorCode == 4)) {
                logger.warn("Got an error response from the PLC. This particular response code usually indicates " +
                    "that PUT/GET is not enabled on the PLC.");
                for (String fieldName : plcReadRequest.getFieldNames()) {
                    ResponseItem<PlcValue> result = new ResponseItem<>(PlcResponseCode.ACCESS_DENIED, new PlcNull());
                    values.put(fieldName, result);
                }
                return new DefaultPlcReadResponse(plcReadRequest, values);
            } else {
                logger.warn("Got an unknown error response from the PLC. Error Class: {}, Error Code {}. " +
                        "We probably need to implement explicit handling for this, so please file a bug-report " +
                        "on https://issues.apache.org/jira/projects/PLC4X and ideally attach a WireShark dump " +
                        "containing a capture of the communication.",
                    errorClass, errorCode);
                for (String fieldName : plcReadRequest.getFieldNames()) {
                    ResponseItem<PlcValue> result = new ResponseItem<>(PlcResponseCode.INTERNAL_ERROR, new PlcNull());
                    values.put(fieldName, result);
                }
                return new DefaultPlcReadResponse(plcReadRequest, values);
            }
        }

        // In all other cases all went well.
        S7PayloadReadVarResponse payload = (S7PayloadReadVarResponse) responseMessage.getPayload();

        // If the numbers of items don't match, we're in big trouble as the only
        // way to know how to interpret the responses is by aligning them with the
        // items from the request as this information is not returned by the PLC.
        if (plcReadRequest.getNumberOfFields() != payload.getItems().size()) {
            throw new PlcProtocolException(
                "The number of requested items doesn't match the number of returned items");
        }

        List<S7VarPayloadDataItem> payloadItems = payload.getItems();
        int index = 0;
        for (String fieldName : plcReadRequest.getFieldNames()) {
            S7Field field = (S7Field) plcReadRequest.getField(fieldName);
            S7VarPayloadDataItem payloadItem = payloadItems.get(index);

            PlcResponseCode responseCode = decodeResponseCode(payloadItem.getReturnCode());
            PlcValue plcValue = null;
            ByteBuf data = Unpooled.wrappedBuffer(payloadItem.getData());
            if (responseCode == PlcResponseCode.OK) {
                try {
                    plcValue = parsePlcValue(field, data);
                } catch (Exception e) {
                    throw new PlcProtocolException("Error decoding PlcValue", e);
                }
            }
            ResponseItem<PlcValue> result = new ResponseItem<>(responseCode, plcValue);
            values.put(fieldName, result);
            index++;
        }

        return new DefaultPlcReadResponse(plcReadRequest, values);
    }

    private PlcResponse decodeWriteResponse(S7Message responseMessage, PlcWriteRequest plcWriteRequest) throws PlcProtocolException {
        Map<String, PlcResponseCode> responses = new HashMap<>();
        short errorClass;
        short errorCode;
        if (responseMessage instanceof S7MessageResponseData) {
            S7MessageResponseData messageResponseData = (S7MessageResponseData) responseMessage;
            errorClass = messageResponseData.getErrorClass();
            errorCode = messageResponseData.getErrorCode();
        } else if (responseMessage instanceof S7MessageResponse) {
            S7MessageResponse messageResponse = (S7MessageResponse) responseMessage;
            errorClass = messageResponse.getErrorClass();
            errorCode = messageResponse.getErrorCode();
        } else {
            throw new PlcProtocolException("Unsupported message type " + responseMessage.getClass().getName());
        }
        // If the result contains any form of non-null error code, handle this instead.
        if ((errorClass != 0) || (errorCode != 0)) {
            // This is usually the case if PUT/GET wasn't enabled on the PLC
            if ((errorClass == 129) && (errorCode == 4)) {
                logger.warn("Got an error response from the PLC. This particular response code usually indicates " +
                    "that PUT/GET is not enabled on the PLC.");
                for (String fieldName : plcWriteRequest.getFieldNames()) {
                    responses.put(fieldName, PlcResponseCode.ACCESS_DENIED);
                }
                return new DefaultPlcWriteResponse(plcWriteRequest, responses);
            } else {
                logger.warn("Got an unknown error response from the PLC. Error Class: {}, Error Code {}. " +
                        "We probably need to implement explicit handling for this, so please file a bug-report " +
                        "on https://issues.apache.org/jira/projects/PLC4X and ideally attach a WireShark dump " +
                        "containing a capture of the communication.",
                    errorClass, errorCode);
                for (String fieldName : plcWriteRequest.getFieldNames()) {
                    responses.put(fieldName, PlcResponseCode.INTERNAL_ERROR);
                }
                return new DefaultPlcWriteResponse(plcWriteRequest, responses);
            }
        }

        // In all other cases all went well.
        S7PayloadWriteVarResponse payload = (S7PayloadWriteVarResponse) responseMessage.getPayload();

        // If the numbers of items don't match, we're in big trouble as the only
        // way to know how to interpret the responses is by aligning them with the
        // items from the request as this information is not returned by the PLC.
        if (plcWriteRequest.getNumberOfFields() != payload.getItems().size()) {
            throw new PlcProtocolException(
                "The number of requested items doesn't match the number of returned items");
        }

        List<S7VarPayloadStatusItem> payloadItems = payload.getItems();
        int index = 0;
        for (String fieldName : plcWriteRequest.getFieldNames()) {
            S7VarPayloadStatusItem payloadItem = payloadItems.get(index);

            PlcResponseCode responseCode = decodeResponseCode(payloadItem.getReturnCode());
            responses.put(fieldName, responseCode);
            index++;
        }

        return new DefaultPlcWriteResponse(plcWriteRequest, responses);
    }

    private S7VarPayloadDataItem serializePlcValue(S7Field field, PlcValue plcValue) {
        try {
            DataTransportSize transportSize = field.getDataType().getDataTransportSize();
            int stringLength = (field instanceof S7StringField) ? ((S7StringField) field).getStringLength() : 254;
            ByteBuffer byteBuffer = null;
            for (int i = 0; i < field.getNumberOfElements(); i++) {
                final int lengthInBits = DataItem.getLengthInBits(plcValue.getIndex(i), field.getDataType().getDataProtocolId(), stringLength);
                final WriteBufferByteBased writeBuffer = new WriteBufferByteBased((int) Math.ceil(((float) lengthInBits) / 8.0f));
                DataItem.staticSerialize(writeBuffer, plcValue.getIndex(i), field.getDataType().getDataProtocolId(), stringLength);
                // Allocate enough space for all items.
                if (byteBuffer == null) {
                    byteBuffer = ByteBuffer.allocate(writeBuffer.getData().length * field.getNumberOfElements());
                }
                byteBuffer.put(writeBuffer.getData());
            }
            if (byteBuffer != null) {
                byte[] data = byteBuffer.array();
                return new S7VarPayloadDataItem(DataTransportErrorCode.OK, transportSize, data);
            }
        } catch (SerializationException e) {
            logger.warn("Error serializing field item of type: '{}'", field.getDataType().name(), e);
        }
        return null;
    }

    private PlcValue parsePlcValue(S7Field field, ByteBuf data) {
        ReadBuffer readBuffer = new ReadBufferByteBased(data.array());
        try {
            int stringLength = (field instanceof S7StringField) ? ((S7StringField) field).getStringLength() : 254;
            if (field.getNumberOfElements() == 1) {
                return DataItem.staticParse(readBuffer, field.getDataType().getDataProtocolId(),
                    stringLength);
            } else {
                // Fetch all
                final PlcValue[] resultItems = IntStream.range(0, field.getNumberOfElements()).mapToObj(i -> {
                    try {
                        return DataItem.staticParse(readBuffer, field.getDataType().getDataProtocolId(),
                            stringLength);
                    } catch (ParseException e) {
                        logger.warn("Error parsing field item of type: '{}' (at position {}})", field.getDataType().name(), i, e);
                    }
                    return null;
                }).toArray(PlcValue[]::new);
                return IEC61131ValueHandler.of(resultItems);
            }
        } catch (ParseException e) {
            logger.warn("Error parsing field item of type: '{}'", field.getDataType().name(), e);
        }
        return null;
    }

    /**
     * Helper to convert the return codes returned from the S7 into one of our standard
     * PLC4X return codes
     *
     * @param dataTransportErrorCode S7 return code
     * @return PLC4X return code.
     */
    private PlcResponseCode decodeResponseCode(DataTransportErrorCode dataTransportErrorCode) {
        if (dataTransportErrorCode == null) {
            return PlcResponseCode.INTERNAL_ERROR;
        }
        switch (dataTransportErrorCode) {
            case OK:
                return PlcResponseCode.OK;
            case NOT_FOUND:
                return PlcResponseCode.NOT_FOUND;
            case INVALID_ADDRESS:
                return PlcResponseCode.INVALID_ADDRESS;
            case DATA_TYPE_NOT_SUPPORTED:
                return PlcResponseCode.INVALID_DATATYPE;
            default:
                return PlcResponseCode.INTERNAL_ERROR;
        }
    }

    /**
     * Little helper method to parse Siemens article numbers and extract the type of controller.
     *
     * @param articleNumber article number string.
     * @return type of controller.
     */
    private S7ControllerType decodeControllerType(String articleNumber) {
        if (!articleNumber.startsWith("6ES7 ")) {
            return S7ControllerType.ANY;
        }
        String model = articleNumber.substring(articleNumber.indexOf(' ') + 1, articleNumber.indexOf(' ') + 2);
        switch (model) {
            case "2":
                return S7ControllerType.S7_1200;
            case "5":
                return S7ControllerType.S7_1500;
            case "3":
                return S7ControllerType.S7_300;
            case "4":
                return S7ControllerType.S7_400;
            default:
                if (logger.isInfoEnabled()) {
                    logger.info("Looking up unknown article number {}", articleNumber);
                }
                return S7ControllerType.ANY;
        }
    }

    /**
     * Currently we only support the S7 Any type of addresses. This helper simply converts the S7Field
     * from PLC4X into S7Address objects.
     *
     * @param field S7Field instance we need to convert into an S7Address
     * @return the S7Address
     */
    protected S7Address encodeS7Address(PlcField field) {
        if (!(field instanceof S7Field)) {
            throw new PlcRuntimeException("Unsupported address type " + field.getClass().getName());
        }
        S7Field s7Field = (S7Field) field;
        TransportSize transportSize = s7Field.getDataType();
        int numElements = s7Field.getNumberOfElements();
        // For these date-types we have to convert the requests to simple byte-array requests
        // As otherwise the S7 will deny them with "Data type not supported" replies.
        if ((transportSize == TransportSize.TIME) /*|| (transportSize == TransportSize.S7_S5TIME)*/ ||
            (transportSize == TransportSize.LTIME) || (transportSize == TransportSize.DATE) ||
            (transportSize == TransportSize.TIME_OF_DAY) || (transportSize == TransportSize.DATE_AND_TIME)) {
            numElements = numElements * transportSize.getSizeInBytes();
            transportSize = TransportSize.BYTE;
        }
        if (transportSize == TransportSize.STRING) {
            transportSize = TransportSize.CHAR;
            int stringLength = (s7Field instanceof S7StringField) ? ((S7StringField) s7Field).getStringLength() : 254;
            numElements = numElements * (stringLength + 2);
        } else if (transportSize == TransportSize.WSTRING) {
            transportSize = TransportSize.CHAR;
            int stringLength = (s7Field instanceof S7StringField) ? ((S7StringField) s7Field).getStringLength() : 254;
            numElements = numElements * (stringLength + 2) * 2;
        }
        return new S7AddressAny(transportSize, numElements, s7Field.getBlockNumber(),
            s7Field.getMemoryArea(), s7Field.getByteOffset(), s7Field.getBitOffset());
    }

    /**
     * A generic purpose error handler which terminates transaction and calls back given future with error message.
     */
    static class TransactionErrorCallback<T, E extends Throwable> implements Consumer<TimeoutException>, BiConsumer<TPKTPacket, E> {

        private final CompletableFuture<T> future;
        private final RequestTransactionManager.RequestTransaction transaction;

        TransactionErrorCallback(CompletableFuture<T> future, RequestTransactionManager.RequestTransaction transaction) {
            this.future = future;
            this.transaction = transaction;
        }

        @Override
        public void accept(TimeoutException e) {
            transaction.endRequest();
            future.completeExceptionally(e);
        }

        @Override
        public void accept(TPKTPacket tpktPacket, E e) {
            transaction.endRequest();
            future.completeExceptionally(e);
        }
    }

}<|MERGE_RESOLUTION|>--- conflicted
+++ resolved
@@ -357,15 +357,10 @@
                     ;
                     //encodeCycledUnSubscriptionRequest(msg, out);
                     break;
-<<<<<<< HEAD
-                default:;
-            }
-=======
                 default:
                     ;
             }
             ;
->>>>>>> 5cda65ff
             //final PlcValue plcValue = request.getPlcValue(fieldName);
             //parameterItems.add(new S7VarRequestParameterItemAddress(encodeS7Address(field)));
             //payloadItems.add(serializePlcValue(field, plcValue));
@@ -719,17 +714,10 @@
     private COTPPacketConnectionRequest createCOTPConnectionRequest(int calledTsapId, int callingTsapId, COTPTpduSize cotpTpduSize) {
         return new COTPPacketConnectionRequest(
             Arrays.asList(
-<<<<<<< HEAD
-                new COTPParameterCallingTsap(callingTsapId),
-                new COTPParameterCalledTsap(calledTsapId),
-                new COTPParameterTpduSize(cotpTpduSize)
-            ), null, (short) 0x0000, (short) 0x000F, COTPProtocolClass.CLASS_0);
-=======
-                new COTPParameterCalledTsap(calledTsapId,null),
-                new COTPParameterCallingTsap(callingTsapId,null),
-                new COTPParameterTpduSize(cotpTpduSize,null)
-            ), null, (short) 0x0000, (short) 0x000F, COTPProtocolClass.CLASS_0,null);
->>>>>>> 5cda65ff
+                new COTPParameterCallingTsap(callingTsapId, null),
+                new COTPParameterCalledTsap(calledTsapId, null),
+                new COTPParameterTpduSize(cotpTpduSize, null)
+            ), null, (short) 0x0000, (short) 0x000F, COTPProtocolClass.CLASS_0, null);
     }
 
     private PlcResponse decodeReadResponse(S7Message responseMessage, PlcReadRequest plcReadRequest) throws PlcProtocolException {
