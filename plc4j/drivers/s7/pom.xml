--- conflicted
+++ resolved
@@ -36,14 +36,11 @@
       <groupId>org.apache.plc4x</groupId>
       <artifactId>plc4j-api</artifactId>
       <version>0.7.0-SNAPSHOT</version>
-<<<<<<< HEAD
-=======
     </dependency>
     <dependency>
       <groupId>org.apache.plc4x</groupId>
       <artifactId>plc4j-spi</artifactId>
       <version>0.7.0-SNAPSHOT</version>
->>>>>>> 7e01b5dd
     </dependency>
 
     <dependency>
@@ -60,23 +57,11 @@
       <groupId>org.apache.plc4x</groupId>
       <artifactId>plc4j-protocol-s7</artifactId>
       <version>0.7.0-SNAPSHOT</version>
-<<<<<<< HEAD
-    </dependency>
-    <dependency>
-      <groupId>org.apache.plc4x</groupId>
-      <artifactId>plc4j-protocol-driver-base</artifactId>
-      <version>0.7.0-SNAPSHOT</version>
-=======
->>>>>>> 7e01b5dd
     </dependency>
 
     <dependency>
       <groupId>org.apache.plc4x</groupId>
-<<<<<<< HEAD
-      <artifactId>plc4j-protocol-driver-base-tcp</artifactId>
-=======
       <artifactId>plc4j-transport-tcp</artifactId>
->>>>>>> 7e01b5dd
       <version>0.7.0-SNAPSHOT</version>
     </dependency>
 
@@ -108,11 +93,7 @@
 
     <!--dependency>
       <groupId>org.apache.plc4x</groupId>
-<<<<<<< HEAD
-      <artifactId>plc4j-protocol-driver-base-test</artifactId>
-=======
       <artifactId>plc4j-transport-test</artifactId>
->>>>>>> 7e01b5dd
       <version>0.7.0-SNAPSHOT</version>
       <scope>test</scope>
     </dependency-->
