--- conflicted
+++ resolved
@@ -258,11 +258,7 @@
         builder.addItem("Byte", BYTE_IDENTIFIER_READ_WRITE + ";BYTE", (short) 3);
         builder.addItem("Double", DOUBLE_IDENTIFIER_READ_WRITE, 0.5d);
         builder.addItem("Float", FLOAT_IDENTIFIER_READ_WRITE, 0.5f);
-<<<<<<< HEAD
-        builder.addItem("Int16", INT16_IDENTIFIER_READ_WRITE + ";INT", 1);
-=======
         //builder.addItem("Int16", INT16_IDENTIFIER_READ_WRITE + "", (short) 1);
->>>>>>> fc7634e9
         builder.addItem("Int32", INT32_IDENTIFIER_READ_WRITE, 42);
         builder.addItem("Int64", INT64_IDENTIFIER_READ_WRITE, 42L);
         builder.addItem("Integer", INTEGER_IDENTIFIER_READ_WRITE, 42);
