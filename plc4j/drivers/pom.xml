<?xml version="1.0" encoding="UTF-8"?>
<!--
  Licensed to the Apache Software Foundation (ASF) under one
  or more contributor license agreements.  See the NOTICE file
  distributed with this work for additional information
  regarding copyright ownership.  The ASF licenses this file
  to you under the Apache License, Version 2.0 (the
  "License"); you may not use this file except in compliance
  with the License.  You may obtain a copy of the License at

      http://www.apache.org/licenses/LICENSE-2.0

  Unless required by applicable law or agreed to in writing,
  software distributed under the License is distributed on an
  "AS IS" BASIS, WITHOUT WARRANTIES OR CONDITIONS OF ANY
  KIND, either express or implied.  See the License for the
  specific language governing permissions and limitations
  under the License.
  -->
<project xmlns="http://maven.apache.org/POM/4.0.0" xmlns:xsi="http://www.w3.org/2001/XMLSchema-instance" xsi:schemaLocation="http://maven.apache.org/POM/4.0.0 http://maven.apache.org/xsd/maven-4.0.0.xsd">

  <modelVersion>4.0.0</modelVersion>

  <parent>
    <groupId>org.apache.plc4x</groupId>
    <artifactId>plc4j</artifactId>
<<<<<<< HEAD
    <version>0.8.0</version>
=======
    <version>0.9.0</version>
>>>>>>> e9e9a58b
  </parent>

  <artifactId>plc4j-drivers</artifactId>
  <packaging>pom</packaging>

  <name>PLC4J: Drivers</name>
  <description>Wrapper project for all PLC4J driver implementations.</description>

  <modules>
    <module>ab-eth</module>
    <module>ads</module>
    <module>can</module>
    <module>canopen</module>
    <module>eip</module>
    <module>firmata</module>
    <module>knxnetip</module>
    <module>mock</module>
    <module>modbus</module>
    <module>profinet</module>
    <module>s7</module>
    <module>opcua</module>
    <module>simulated</module>
  </modules>

</project><|MERGE_RESOLUTION|>--- conflicted
+++ resolved
@@ -24,11 +24,7 @@
   <parent>
     <groupId>org.apache.plc4x</groupId>
     <artifactId>plc4j</artifactId>
-<<<<<<< HEAD
-    <version>0.8.0</version>
-=======
     <version>0.9.0</version>
->>>>>>> e9e9a58b
   </parent>
 
   <artifactId>plc4j-drivers</artifactId>
