--- conflicted
+++ resolved
@@ -48,15 +48,6 @@
         return "Allen Bradley ETH";
     }
 
-    @Override
-    protected boolean canRead() {
-        return true;
-    }
-
-    @Override
-    protected boolean canWrite() {
-        return true;
-    }
 
     @Override
     protected Class<? extends Configuration> getConfigurationType() {
@@ -87,11 +78,7 @@
         public int applyAsInt(ByteBuf byteBuf) {
             if (byteBuf.readableBytes() >= 4) {
                 // In the mspec we subtract 28 from the full size ... so here we gotta add it back.
-<<<<<<< HEAD
-                return byteBuf.getUnsignedShort(byteBuf.readerIndex() +1)+24;
-=======
                 return byteBuf.getUnsignedShort(byteBuf.readerIndex() + 2) + 28;
->>>>>>> 3aa1de10
             }
             return -1;
         }
