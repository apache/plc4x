--- conflicted
+++ resolved
@@ -34,15 +34,10 @@
     Plc4XEndpoint SUT;
 
     @BeforeEach
-<<<<<<< HEAD
-    public void setUp() {
+    public void setUp() throws Exception {
         Component mockComponent = mock(Component.class, RETURNS_DEEP_STUBS);
         when(mockComponent.getCamelContext()).thenReturn(new DefaultCamelContext());
         SUT = new Plc4XEndpoint("plc4x:mock:10.10.10.1/1/1", mockComponent);
-=======
-    public void setUp() throws Exception {
-        SUT = new Plc4XEndpoint("plc4x:mock:10.10.10.1/1/1", mock(Component.class));
->>>>>>> 69376b36
     }
 
     // TODO: figure out what this is
