--- conflicted
+++ resolved
@@ -182,8 +182,6 @@
 					throw (e instanceof ProcessException) ? (ProcessException) e : new ProcessException(e);
 				}
 			});
-<<<<<<< HEAD
-=======
 
 			if (recordSchema == null){
 				logger.debug("Adding Plc-Avro schema and PlcTypes resolution into cache with key: " + addressMap.toString());
@@ -221,7 +219,6 @@
 			}
 			session.commitAsync();
 			
->>>>>>> c2228db6
 		} catch (PlcConnectionException e) {
 			logger.error("Error getting the PLC connection", e);
 			throw new ProcessException("Got an a PlcConnectionException while trying to get a connection", e);
@@ -229,32 +226,5 @@
 			logger.error("Got an error while trying to get a connection", e);
 			throw new ProcessException("Got an error while trying to get a connection", e);
 		}
-		
-		long executionTimeElapsed = executeTime.getElapsed(TimeUnit.MILLISECONDS);
-		final Map<String, String> attributesToAdd = new HashMap<>();
-		attributesToAdd.put(RESULT_ROW_COUNT, String.valueOf(nrOfRows.get()));
-		attributesToAdd.put(RESULT_QUERY_EXECUTION_TIME, String.valueOf(executionTimeElapsed));
-		if (inputFileUUID != null) {
-			attributesToAdd.put(INPUT_FLOWFILE_UUID, inputFileUUID);
-		}
-		attributesToAdd.putAll(plc4xWriter.getAttributesToAdd());
-		resultSetFF = session.putAllAttributes(resultSetFF, attributesToAdd);
-		plc4xWriter.updateCounters(session);
-		logger.info("{} contains {} records; transferring to 'success'", new Object[] { resultSetFF, nrOfRows.get() });
-		// Report a FETCH event if there was an incoming flow file, or a RECEIVE event
-		// otherwise
-		if (context.hasIncomingConnection()) {
-			session.getProvenanceReporter().fetch(resultSetFF, "Retrieved " + nrOfRows.get() + " rows", executionTimeElapsed);
-		} else {
-			session.getProvenanceReporter().receive(resultSetFF, "Retrieved " + nrOfRows.get() + " rows", executionTimeElapsed);
-		}
-		
-		session.transfer(resultSetFF, BasePlc4xProcessor.REL_SUCCESS);
-		// Need to remove the original input file if it exists
-		if (fileToProcess != null) {
-			session.remove(fileToProcess);
-			fileToProcess = null;
-		}
-		session.commitAsync();
 	}
 }