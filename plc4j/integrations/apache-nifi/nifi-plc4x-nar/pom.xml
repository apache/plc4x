--- conflicted
+++ resolved
@@ -14,19 +14,11 @@
 	xsi:schemaLocation="http://maven.apache.org/POM/4.0.0 http://maven.apache.org/xsd/maven-4.0.0.xsd">
 	<modelVersion>4.0.0</modelVersion>
 
-<<<<<<< HEAD
-	<parent>
-		<groupId>org.apache.plc4x</groupId>
-		<artifactId>plc4j-apache-nifi</artifactId>
-		<version>0.8.0</version>
-	</parent>
-=======
   <parent>
     <groupId>org.apache.plc4x</groupId>
     <artifactId>plc4j-apache-nifi</artifactId>
     <version>0.9.0-SNAPSHOT</version>
   </parent>
->>>>>>> e5b4b44d
 
 	<artifactId>plc4j-nifi-plc4x-nar</artifactId>
 	<packaging>nar</packaging>
@@ -38,7 +30,6 @@
 		<source.skip>true</source.skip>
 	</properties>
 
-<<<<<<< HEAD
 	<build>
 		<pluginManagement>
 			<plugins>
@@ -55,20 +46,21 @@
 					<configuration>
 						<usedDependencies>
 							<usedDependency>org.apache.plc4x:plc4j-nifi-plc4x-processors</usedDependency>
-							<usedDependency>org.apache.plc4x:plc4j-api</usedDependency>
-							<usedDependency>org.apache.plc4x:plc4j-driver-ab-eth</usedDependency>
-							<usedDependency>org.apache.plc4x:plc4j-driver-ads</usedDependency>
-							<usedDependency>org.apache.plc4x:plc4j-driver-eip</usedDependency>
-							<usedDependency>org.apache.plc4x:plc4j-driver-knxnetip</usedDependency>
-							<usedDependency>org.apache.plc4x:plc4j-driver-modbus</usedDependency>
-							<usedDependency>org.apache.plc4x:plc4j-driver-opcua</usedDependency>
-							<usedDependency>org.apache.plc4x:plc4j-driver-s7</usedDependency>
-							<usedDependency>org.apache.plc4x:plc4j-driver-simulated</usedDependency>
-							<usedDependency>org.apache.plc4x:plc4j-transport-pcap-replay</usedDependency>
-							<usedDependency>org.apache.plc4x:plc4j-transport-raw-socket</usedDependency>
-							<usedDependency>org.apache.plc4x:plc4j-transport-serial</usedDependency>
-							<usedDependency>org.apache.plc4x:plc4j-transport-tcp</usedDependency>
-							<usedDependency>org.apache.plc4x:plc4j-transport-udp</usedDependency>
+				            <usedDependency>org.apache.plc4x:plc4j-api</usedDependency>
+				            <usedDependency>org.apache.plc4x:plc4j-driver-ab-eth</usedDependency>
+				            <usedDependency>org.apache.plc4x:plc4j-driver-ads</usedDependency>
+				            <usedDependency>org.apache.plc4x:plc4j-driver-canopen</usedDependency>
+				            <usedDependency>org.apache.plc4x:plc4j-driver-eip</usedDependency>
+				            <usedDependency>org.apache.plc4x:plc4j-driver-knxnetip</usedDependency>
+				            <usedDependency>org.apache.plc4x:plc4j-driver-modbus</usedDependency>
+				            <usedDependency>org.apache.plc4x:plc4j-driver-opcua</usedDependency>
+				            <usedDependency>org.apache.plc4x:plc4j-driver-s7</usedDependency>
+				            <usedDependency>org.apache.plc4x:plc4j-driver-simulated</usedDependency>
+				            <usedDependency>org.apache.plc4x:plc4j-transport-pcap-replay</usedDependency>
+				            <usedDependency>org.apache.plc4x:plc4j-transport-raw-socket</usedDependency>
+				            <usedDependency>org.apache.plc4x:plc4j-transport-serial</usedDependency>
+				            <usedDependency>org.apache.plc4x:plc4j-transport-tcp</usedDependency>
+				            <usedDependency>org.apache.plc4x:plc4j-transport-udp</usedDependency>
 						</usedDependencies>
 					</configuration>
 				</plugin>
@@ -162,130 +154,5 @@
 			<version>${nifi-plc4x.version}</version>
 		</dependency>
 	</dependencies>
-=======
-  <build>
-    <pluginManagement>
-      <plugins>
-        <plugin>
-          <groupId>org.owasp</groupId>
-          <artifactId>dependency-check-maven</artifactId>
-          <configuration>
-            <suppressionFiles>${project.basedir}/false-positives.xml</suppressionFiles>
-          </configuration>
-        </plugin>
-        <plugin>
-          <groupId>org.apache.maven.plugins</groupId>
-          <artifactId>maven-dependency-plugin</artifactId>
-          <configuration>
-            <usedDependencies>
-              <usedDependency>org.apache.plc4x:plc4j-nifi-plc4x-processors</usedDependency>
-              <usedDependency>org.apache.plc4x:plc4j-api</usedDependency>
-              <usedDependency>org.apache.plc4x:plc4j-driver-ab-eth</usedDependency>
-              <usedDependency>org.apache.plc4x:plc4j-driver-ads</usedDependency>
-              <usedDependency>org.apache.plc4x:plc4j-driver-canopen</usedDependency>
-              <usedDependency>org.apache.plc4x:plc4j-driver-eip</usedDependency>
-              <usedDependency>org.apache.plc4x:plc4j-driver-knxnetip</usedDependency>
-              <usedDependency>org.apache.plc4x:plc4j-driver-modbus</usedDependency>
-              <usedDependency>org.apache.plc4x:plc4j-driver-opcua</usedDependency>
-              <usedDependency>org.apache.plc4x:plc4j-driver-s7</usedDependency>
-              <usedDependency>org.apache.plc4x:plc4j-driver-simulated</usedDependency>
-              <usedDependency>org.apache.plc4x:plc4j-transport-pcap-replay</usedDependency>
-              <usedDependency>org.apache.plc4x:plc4j-transport-raw-socket</usedDependency>
-              <usedDependency>org.apache.plc4x:plc4j-transport-serial</usedDependency>
-              <usedDependency>org.apache.plc4x:plc4j-transport-tcp</usedDependency>
-              <usedDependency>org.apache.plc4x:plc4j-transport-udp</usedDependency>
-            </usedDependencies>
-          </configuration>
-        </plugin>
-      </plugins>
-    </pluginManagement>
-  </build>
-
-  <dependencies>
-    <dependency>
-      <groupId>org.apache.plc4x</groupId>
-      <artifactId>plc4j-nifi-plc4x-processors</artifactId>
-      <version>0.9.0-SNAPSHOT</version>
-    </dependency>
-    <!-- PLC4X -->
-    <dependency>
-      <groupId>org.apache.plc4x</groupId>
-      <artifactId>plc4j-api</artifactId>
-      <version>0.9.0-SNAPSHOT</version>
-    </dependency>
-    <!-- Bundle Drivers -->
-    <dependency>
-      <groupId>org.apache.plc4x</groupId>
-      <artifactId>plc4j-driver-ab-eth</artifactId>
-      <version>0.9.0-SNAPSHOT</version>
-    </dependency>
-    <dependency>
-      <groupId>org.apache.plc4x</groupId>
-      <artifactId>plc4j-driver-ads</artifactId>
-      <version>0.9.0-SNAPSHOT</version>
-    </dependency>
-    <dependency>
-      <groupId>org.apache.plc4x</groupId>
-      <artifactId>plc4j-driver-canopen</artifactId>
-      <version>0.9.0-SNAPSHOT</version>
-    </dependency>
-    <dependency>
-      <groupId>org.apache.plc4x</groupId>
-      <artifactId>plc4j-driver-eip</artifactId>
-      <version>0.9.0-SNAPSHOT</version>
-    </dependency>
-    <dependency>
-      <groupId>org.apache.plc4x</groupId>
-      <artifactId>plc4j-driver-knxnetip</artifactId>
-      <version>0.9.0-SNAPSHOT</version>
-    </dependency>
-    <dependency>
-      <groupId>org.apache.plc4x</groupId>
-      <artifactId>plc4j-driver-modbus</artifactId>
-      <version>0.9.0-SNAPSHOT</version>
-    </dependency>
-    <dependency>
-      <groupId>org.apache.plc4x</groupId>
-      <artifactId>plc4j-driver-opcua</artifactId>
-      <version>0.9.0-SNAPSHOT</version>
-    </dependency>
-    <dependency>
-      <groupId>org.apache.plc4x</groupId>
-      <artifactId>plc4j-driver-s7</artifactId>
-      <version>0.9.0-SNAPSHOT</version>
-    </dependency>
-    <dependency>
-      <groupId>org.apache.plc4x</groupId>
-      <artifactId>plc4j-driver-simulated</artifactId>
-      <version>0.9.0-SNAPSHOT</version>
-    </dependency>
-
-    <dependency>
-      <groupId>org.apache.plc4x</groupId>
-      <artifactId>plc4j-transport-pcap-replay</artifactId>
-      <version>0.9.0-SNAPSHOT</version>
-    </dependency>
-    <dependency>
-      <groupId>org.apache.plc4x</groupId>
-      <artifactId>plc4j-transport-raw-socket</artifactId>
-      <version>0.9.0-SNAPSHOT</version>
-    </dependency>
-    <dependency>
-      <groupId>org.apache.plc4x</groupId>
-      <artifactId>plc4j-transport-serial</artifactId>
-      <version>0.9.0-SNAPSHOT</version>
-    </dependency>
-    <dependency>
-      <groupId>org.apache.plc4x</groupId>
-      <artifactId>plc4j-transport-tcp</artifactId>
-      <version>0.9.0-SNAPSHOT</version>
-    </dependency>
-    <dependency>
-      <groupId>org.apache.plc4x</groupId>
-      <artifactId>plc4j-transport-udp</artifactId>
-      <version>0.9.0-SNAPSHOT</version>
-    </dependency>
-  </dependencies>
->>>>>>> e5b4b44d
 
 </project>