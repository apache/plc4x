<?xml version="1.0" encoding="UTF-8"?>
<!--

  Licensed to the Apache Software Foundation (ASF) under one or more
  contributor license agreements.  See the NOTICE file distributed with
  this work for additional information regarding copyright ownership.
  The ASF licenses this file to You under the Apache License, Version 2.0
  (the "License"); you may not use this file except in compliance with
  the License.  You may obtain a copy of the License at

      http://www.apache.org/licenses/LICENSE-2.0

  Unless required by applicable law or agreed to in writing, software
  distributed under the License is distributed on an "AS IS" BASIS,
  WITHOUT WARRANTIES OR CONDITIONS OF ANY KIND, either express or implied.
  See the License for the specific language governing permissions and
  limitations under the License.

-->
<project xmlns="http://maven.apache.org/POM/4.0.0" xmlns:xsi="http://www.w3.org/2001/XMLSchema-instance" xsi:schemaLocation="http://maven.apache.org/POM/4.0.0 http://maven.apache.org/xsd/maven-4.0.0.xsd">

  <modelVersion>4.0.0</modelVersion>

  <parent>
    <groupId>org.apache.plc4x</groupId>
    <artifactId>plc4j-integrations</artifactId>
<<<<<<< HEAD
    <version>0.6.0</version>
=======
    <version>0.7.0</version>
>>>>>>> a936a9fe
  </parent>

  <artifactId>plc4j-apache-edgent</artifactId>

  <name>PLC4J: Integrations: Apache Edgent</name>
  <description>Integration module for integrating PLC4X into Apache Edgent.</description>

  <properties>
    <edgent.version>1.2.0</edgent.version>
  </properties>

  <dependencies>
    <dependency>
      <groupId>org.apache.plc4x</groupId>
      <artifactId>plc4j-api</artifactId>
<<<<<<< HEAD
      <version>0.6.0</version>
=======
      <version>0.7.0</version>
>>>>>>> a936a9fe
    </dependency>

    <dependency>
      <groupId>org.apache.edgent</groupId>
      <artifactId>edgent-api-function</artifactId>
      <version>${edgent.version}</version>
    </dependency>

    <dependency>
      <groupId>com.google.code.gson</groupId>
      <artifactId>gson</artifactId>
    </dependency>

    <!-- TODO: most of the tests are commented out, please re-enable -->
    <!--dependency>
      <groupId>org.apache.plc4x</groupId>
      <artifactId>plc4j-utils-test-utils</artifactId>
<<<<<<< HEAD
      <version>0.6.0</version>
=======
      <version>0.7.0-SNAPSHOT</version>
      <scope>test</scope>
    </dependency>
    <dependency>
      <groupId>org.apache.plc4x</groupId>
      <artifactId>plc4j-driver-mock</artifactId>
      <version>0.7.0-SNAPSHOT</version>
>>>>>>> a936a9fe
      <scope>test</scope>
    </dependency>
    <dependency>
      <groupId>org.apache.commons</groupId>
      <artifactId>commons-lang3</artifactId>
      <scope>test</scope>
    </dependency>
    <dependency>
      <groupId>org.apache.plc4x</groupId>
<<<<<<< HEAD
      <artifactId>plc4j-protocol-driver-base</artifactId>
      <version>0.6.0</version>
=======
      <artifactId>plc4j-spi</artifactId>
      <version>0.7.0-SNAPSHOT</version>
>>>>>>> a936a9fe
      <scope>test</scope>
    </dependency-->
    <!--dependency>
      <groupId>org.apache.plc4x</groupId>
<<<<<<< HEAD
      <artifactId>plc4j-protocol-driver-base-test</artifactId>
      <version>0.6.0</version>
=======
      <artifactId>plc4j-transport-test</artifactId>
      <version>0.7.0-SNAPSHOT</version>
>>>>>>> a936a9fe
      <scope>test</scope>
    </dependency-->
  </dependencies>

</project><|MERGE_RESOLUTION|>--- conflicted
+++ resolved
@@ -24,11 +24,7 @@
   <parent>
     <groupId>org.apache.plc4x</groupId>
     <artifactId>plc4j-integrations</artifactId>
-<<<<<<< HEAD
-    <version>0.6.0</version>
-=======
     <version>0.7.0</version>
->>>>>>> a936a9fe
   </parent>
 
   <artifactId>plc4j-apache-edgent</artifactId>
@@ -44,11 +40,7 @@
     <dependency>
       <groupId>org.apache.plc4x</groupId>
       <artifactId>plc4j-api</artifactId>
-<<<<<<< HEAD
-      <version>0.6.0</version>
-=======
       <version>0.7.0</version>
->>>>>>> a936a9fe
     </dependency>
 
     <dependency>
@@ -66,9 +58,6 @@
     <!--dependency>
       <groupId>org.apache.plc4x</groupId>
       <artifactId>plc4j-utils-test-utils</artifactId>
-<<<<<<< HEAD
-      <version>0.6.0</version>
-=======
       <version>0.7.0-SNAPSHOT</version>
       <scope>test</scope>
     </dependency>
@@ -76,7 +65,6 @@
       <groupId>org.apache.plc4x</groupId>
       <artifactId>plc4j-driver-mock</artifactId>
       <version>0.7.0-SNAPSHOT</version>
->>>>>>> a936a9fe
       <scope>test</scope>
     </dependency>
     <dependency>
@@ -86,24 +74,14 @@
     </dependency>
     <dependency>
       <groupId>org.apache.plc4x</groupId>
-<<<<<<< HEAD
-      <artifactId>plc4j-protocol-driver-base</artifactId>
-      <version>0.6.0</version>
-=======
       <artifactId>plc4j-spi</artifactId>
       <version>0.7.0-SNAPSHOT</version>
->>>>>>> a936a9fe
       <scope>test</scope>
     </dependency-->
     <!--dependency>
       <groupId>org.apache.plc4x</groupId>
-<<<<<<< HEAD
-      <artifactId>plc4j-protocol-driver-base-test</artifactId>
-      <version>0.6.0</version>
-=======
       <artifactId>plc4j-transport-test</artifactId>
       <version>0.7.0-SNAPSHOT</version>
->>>>>>> a936a9fe
       <scope>test</scope>
     </dependency-->
   </dependencies>
