<?xml version="1.0" encoding="UTF-8"?>
<!--

  Licensed to the Apache Software Foundation (ASF) under one or more
  contributor license agreements.  See the NOTICE file distributed with
  this work for additional information regarding copyright ownership.
  The ASF licenses this file to You under the Apache License, Version 2.0
  (the "License"); you may not use this file except in compliance with
  the License.  You may obtain a copy of the License at

      http://www.apache.org/licenses/LICENSE-2.0

  Unless required by applicable law or agreed to in writing, software
  distributed under the License is distributed on an "AS IS" BASIS,
  WITHOUT WARRANTIES OR CONDITIONS OF ANY KIND, either express or implied.
  See the License for the specific language governing permissions and
  limitations under the License.

-->
<project xmlns="http://maven.apache.org/POM/4.0.0" xmlns:xsi="http://www.w3.org/2001/XMLSchema-instance" xsi:schemaLocation="http://maven.apache.org/POM/4.0.0 http://maven.apache.org/xsd/maven-4.0.0.xsd">

  <modelVersion>4.0.0</modelVersion>

  <parent>
    <groupId>org.apache.plc4x</groupId>
    <artifactId>plc4j-integrations</artifactId>
<<<<<<< HEAD
    <version>0.4.0</version>
=======
    <version>0.6.0</version>
>>>>>>> d58c4d58
  </parent>

  <artifactId>plc4j-apache-edgent</artifactId>

  <name>PLC4J: Integrations: Apache Edgent</name>
  <description>Integration module for integrating PLC4X into Apache Edgent.</description>

  <properties>
    <edgent.version>1.2.0</edgent.version>
  </properties>

  <dependencies>
    <dependency>
      <groupId>org.apache.plc4x</groupId>
      <artifactId>plc4j-api</artifactId>
<<<<<<< HEAD
      <version>0.4.0</version>
=======
      <version>0.6.0</version>
>>>>>>> d58c4d58
    </dependency>

    <dependency>
      <groupId>org.apache.edgent</groupId>
      <artifactId>edgent-api-function</artifactId>
      <version>${edgent.version}</version>
    </dependency>

    <dependency>
      <groupId>com.google.code.gson</groupId>
      <artifactId>gson</artifactId>
    </dependency>

    <dependency>
      <groupId>org.apache.plc4x</groupId>
      <artifactId>plc4j-utils-test-utils</artifactId>
<<<<<<< HEAD
      <version>0.4.0</version>
=======
      <version>0.6.0</version>
>>>>>>> d58c4d58
      <scope>test</scope>
    </dependency>
    <dependency>
      <groupId>org.apache.commons</groupId>
      <artifactId>commons-lang3</artifactId>
      <scope>test</scope>
    </dependency>
    <dependency>
      <groupId>org.apache.plc4x</groupId>
      <artifactId>plc4j-protocol-driver-base</artifactId>
<<<<<<< HEAD
      <version>0.4.0</version>
=======
      <version>0.6.0</version>
>>>>>>> d58c4d58
      <scope>test</scope>
    </dependency>
    <dependency>
      <groupId>org.apache.plc4x</groupId>
      <artifactId>plc4j-protocol-driver-base-test</artifactId>
<<<<<<< HEAD
      <version>0.4.0</version>
=======
      <version>0.6.0</version>
>>>>>>> d58c4d58
      <scope>test</scope>
    </dependency>
  </dependencies>

</project><|MERGE_RESOLUTION|>--- conflicted
+++ resolved
@@ -24,11 +24,7 @@
   <parent>
     <groupId>org.apache.plc4x</groupId>
     <artifactId>plc4j-integrations</artifactId>
-<<<<<<< HEAD
-    <version>0.4.0</version>
-=======
     <version>0.6.0</version>
->>>>>>> d58c4d58
   </parent>
 
   <artifactId>plc4j-apache-edgent</artifactId>
@@ -44,11 +40,7 @@
     <dependency>
       <groupId>org.apache.plc4x</groupId>
       <artifactId>plc4j-api</artifactId>
-<<<<<<< HEAD
-      <version>0.4.0</version>
-=======
       <version>0.6.0</version>
->>>>>>> d58c4d58
     </dependency>
 
     <dependency>
@@ -65,11 +57,7 @@
     <dependency>
       <groupId>org.apache.plc4x</groupId>
       <artifactId>plc4j-utils-test-utils</artifactId>
-<<<<<<< HEAD
-      <version>0.4.0</version>
-=======
       <version>0.6.0</version>
->>>>>>> d58c4d58
       <scope>test</scope>
     </dependency>
     <dependency>
@@ -80,21 +68,13 @@
     <dependency>
       <groupId>org.apache.plc4x</groupId>
       <artifactId>plc4j-protocol-driver-base</artifactId>
-<<<<<<< HEAD
-      <version>0.4.0</version>
-=======
       <version>0.6.0</version>
->>>>>>> d58c4d58
       <scope>test</scope>
     </dependency>
     <dependency>
       <groupId>org.apache.plc4x</groupId>
       <artifactId>plc4j-protocol-driver-base-test</artifactId>
-<<<<<<< HEAD
-      <version>0.4.0</version>
-=======
       <version>0.6.0</version>
->>>>>>> d58c4d58
       <scope>test</scope>
     </dependency>
   </dependencies>
