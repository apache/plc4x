<?xml version="1.0" encoding="UTF-8"?>
<!--
  Licensed to the Apache Software Foundation (ASF) under one
  or more contributor license agreements.  See the NOTICE file
  distributed with this work for additional information
  regarding copyright ownership.  The ASF licenses this file
  to you under the Apache License, Version 2.0 (the
  "License"); you may not use this file except in compliance
  with the License.  You may obtain a copy of the License at

      http://www.apache.org/licenses/LICENSE-2.0

  Unless required by applicable law or agreed to in writing,
  software distributed under the License is distributed on an
  "AS IS" BASIS, WITHOUT WARRANTIES OR CONDITIONS OF ANY
  KIND, either express or implied.  See the License for the
  specific language governing permissions and limitations
  under the License.
  -->
<project xmlns="http://maven.apache.org/POM/4.0.0" xmlns:xsi="http://www.w3.org/2001/XMLSchema-instance" xsi:schemaLocation="http://maven.apache.org/POM/4.0.0 http://maven.apache.org/xsd/maven-4.0.0.xsd">

  <modelVersion>4.0.0</modelVersion>

  <parent>
    <groupId>org.apache.plc4x</groupId>
    <artifactId>plc4x-build-utils</artifactId>
    <version>0.9.0-SNAPSHOT</version>
  </parent>

  <artifactId>plc4x-build-utils-language-java</artifactId>

  <name>PLC4X: Build Utils: Language: Java</name>
  <description>Code generation template for generating Java code</description>

  <build>
    <plugins>
      <plugin>
        <groupId>org.apache.maven.plugins</groupId>
        <artifactId>maven-invoker-plugin</artifactId>
        <version>3.2.2</version>
        <executions>
          <execution>
            <id>integration-test</id>
            <goals>
              <!-- Install the current project artifacts into the maven local repo, so they can be used in the test -->
              <goal>install</goal>
              <!-- Execute the maven builds defines in src/test/resources -->
              <goal>integration-test</goal>
              <!-- Checks the results of the maven builds -->
              <goal>verify</goal>
            </goals>
            <configuration>
              <debug>true</debug>
              <projectsDirectory>src/test/resources</projectsDirectory>
              <cloneProjectsTo>${project.build.directory}/integration-tests</cloneProjectsTo>
              <settingsFile>src/test/resources/settings.xml</settingsFile>
              <pomIncludes>
                <pomInclude>*/pom.xml</pomInclude>
              </pomIncludes>
              <!-- The goals we will be executing in the test-projects -->
              <goals>
                <goal>test</goal>
              </goals>
            </configuration>
          </execution>
        </executions>
      </plugin>
    </plugins>
  </build>

  <dependencies>
    <!-- We are using the Freemarker module to generate Java code -->
    <dependency>
      <groupId>org.apache.plc4x</groupId>
      <artifactId>plc4x-build-utils-language-base-freemarker</artifactId>
      <version>0.9.0-SNAPSHOT</version>
    </dependency>

    <dependency>
      <groupId>org.apache.plc4x.plugins</groupId>
      <artifactId>plc4x-code-generation-types-base</artifactId>
    </dependency>

    <dependency>
      <groupId>org.freemarker</groupId>
      <artifactId>freemarker</artifactId>
    </dependency>
    <dependency>
      <groupId>org.apache.commons</groupId>
      <artifactId>commons-text</artifactId>
    </dependency>
    <dependency>
      <groupId>org.apache.plc4x</groupId>
      <artifactId>plc4x-build-utils-protocol-base-mspec</artifactId>
      <version>0.9.0-SNAPSHOT</version>
      <scope>compile</scope>
    </dependency>

    <!-- Make sure the dependencies of the module are built first -->
    <dependency>
      <groupId>org.apache.plc4x</groupId>
      <artifactId>plc4j-api</artifactId>
      <version>0.9.0-SNAPSHOT</version>
      <scope>test</scope>
    </dependency>
    <dependency>
      <groupId>org.apache.plc4x</groupId>
      <artifactId>plc4j-spi</artifactId>
      <version>0.9.0-SNAPSHOT</version>
      <scope>test</scope>
    </dependency>
    <dependency>
      <groupId>org.apache.plc4x</groupId>
      <artifactId>plc4j-transport-tcp</artifactId>
      <version>0.9.0-SNAPSHOT</version>
      <scope>test</scope>
    </dependency>
    <dependency>
      <groupId>org.apache.plc4x</groupId>
      <artifactId>plc4j-utils-test-utils</artifactId>
      <version>0.9.0-SNAPSHOT</version>
      <scope>test</scope>
    </dependency>
    <dependency>
      <groupId>org.apache.plc4x</groupId>
      <artifactId>plc4x-build-utils-protocol-test</artifactId>
      <version>0.9.0-SNAPSHOT</version>
      <scope>test</scope>
    </dependency>
    <dependency>
      <groupId>org.apache.plc4x</groupId>
      <artifactId>plc4x-build-utils-protocol-test</artifactId>
      <version>0.9.0-SNAPSHOT</version>
      <classifier>tests</classifier>
      <type>test-jar</type>
      <scope>test</scope>
    </dependency>
  </dependencies>

<<<<<<< HEAD
  <build>
    <plugins>
      <plugin>
        <groupId>org.apache.maven.plugins</groupId>
        <artifactId>maven-invoker-plugin</artifactId>
        <version>3.2.2</version>
        <configuration>
          <skipInvocation>${skipTests}</skipInvocation>
          <debug>true</debug>
          <projectsDirectory>src/test/resources</projectsDirectory>
          <cloneProjectsTo>${project.build.directory}/integration-tests</cloneProjectsTo>
          <settingsFile>src/test/resources/settings.xml</settingsFile>
          <pomIncludes>
            <pomInclude>*/pom.xml</pomInclude>
          </pomIncludes>
          <goals>
            <goal>test</goal>
          </goals>
        </configuration>
        <executions>
          <execution>
            <id>integration-test</id>
            <goals>
              <!--goal>install</goal-->
              <goal>integration-test</goal>
              <goal>verify</goal>
            </goals>
          </execution>
        </executions>
      </plugin>
    </plugins>
  </build>

=======
>>>>>>> 76e009d3
</project><|MERGE_RESOLUTION|>--- conflicted
+++ resolved
@@ -137,40 +137,4 @@
     </dependency>
   </dependencies>
 
-<<<<<<< HEAD
-  <build>
-    <plugins>
-      <plugin>
-        <groupId>org.apache.maven.plugins</groupId>
-        <artifactId>maven-invoker-plugin</artifactId>
-        <version>3.2.2</version>
-        <configuration>
-          <skipInvocation>${skipTests}</skipInvocation>
-          <debug>true</debug>
-          <projectsDirectory>src/test/resources</projectsDirectory>
-          <cloneProjectsTo>${project.build.directory}/integration-tests</cloneProjectsTo>
-          <settingsFile>src/test/resources/settings.xml</settingsFile>
-          <pomIncludes>
-            <pomInclude>*/pom.xml</pomInclude>
-          </pomIncludes>
-          <goals>
-            <goal>test</goal>
-          </goals>
-        </configuration>
-        <executions>
-          <execution>
-            <id>integration-test</id>
-            <goals>
-              <!--goal>install</goal-->
-              <goal>integration-test</goal>
-              <goal>verify</goal>
-            </goals>
-          </execution>
-        </executions>
-      </plugin>
-    </plugins>
-  </build>
-
-=======
->>>>>>> 76e009d3
 </project>